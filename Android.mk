--- conflicted
+++ resolved
@@ -7,12 +7,9 @@
 
 LOCAL_PACKAGE_NAME := Mms
 
-<<<<<<< HEAD
-=======
 # Builds against the public SDK
 #LOCAL_SDK_VERSION := current
 
->>>>>>> 64c734ff
 LOCAL_STATIC_JAVA_LIBRARIES += android-common
 
 LOCAL_REQUIRED_MODULES := SoundRecorder
