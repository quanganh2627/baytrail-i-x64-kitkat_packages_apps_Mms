--- conflicted
+++ resolved
@@ -181,12 +181,8 @@
         <activity android:name=".ui.ClassZeroActivity"
             android:label="@string/class_0_message_activity"
             android:theme="@android:style/Theme.Translucent"
-<<<<<<< HEAD
-            android:launchMode="singleTop"
-=======
             android:configChanges="orientation|screenSize|keyboardHidden"
             android:launchMode="singleTask"
->>>>>>> 906fc69c
             android:excludeFromRecents="true">
         </activity>
 
