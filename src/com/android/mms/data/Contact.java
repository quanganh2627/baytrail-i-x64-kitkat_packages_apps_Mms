package com.android.mms.data;

import java.util.ArrayList;
import java.util.HashSet;
import java.util.List;

import android.content.ContentUris;
import android.content.Context;
import android.database.ContentObserver;
import android.graphics.drawable.BitmapDrawable;
import android.graphics.drawable.Drawable;
import android.net.Uri;
import android.os.Handler;
import android.provider.ContactsContract.Contacts;
import android.provider.ContactsContract.Presence;
import android.provider.Telephony.Mms;
import android.telephony.PhoneNumberUtils;
import android.text.TextUtils;
import android.util.Log;

import com.android.mms.ui.MessageUtils;
import com.android.mms.util.ContactInfoCache;
import com.android.mms.util.TaskStack;
import com.android.mms.LogTag;

public class Contact {
    private static final String TAG = "Contact";
    private static final boolean V = false;

    private static final TaskStack sTaskStack = new TaskStack();

//    private static final ContentObserver sContactsObserver = new ContentObserver(new Handler()) {
//        @Override
//        public void onChange(boolean selfUpdate) {
//            if (Log.isLoggable(LogTag.APP, Log.VERBOSE)) {
//                log("contact changed, invalidate cache");
//            }
//            invalidateCache();
//        }
//    };

    private static final ContentObserver sPresenceObserver = new ContentObserver(new Handler()) {
        @Override
        public void onChange(boolean selfUpdate) {
            if (Log.isLoggable(LogTag.APP, Log.VERBOSE)) {
                log("presence changed, invalidate cache");
            }
            invalidateCache();
        }
    };

    private final HashSet<UpdateListener> mListeners = new HashSet<UpdateListener>();

    private String mNumber;
    private String mName;
    private String mNameAndNumber;   // for display, e.g. Fred Flintstone <670-782-1123>
    private boolean mNumberIsModified; // true if the number is modified

    private long mRecipientId;       // used to find the Recipient cache entry
    private String mLabel;
    private long mPersonId;
    private int mPresenceResId;      // TODO: make this a state instead of a res ID
    private String mPresenceText;
    private BitmapDrawable mAvatar;
    private boolean mIsStale;

    @Override
    public synchronized String toString() {
        return String.format("{ number=%s, name=%s, nameAndNumber=%s, label=%s, person_id=%d }",
                mNumber, mName, mNameAndNumber, mLabel, mPersonId);
    }

    public interface UpdateListener {
        public void onUpdate(Contact updated);
    }

    private Contact(String number) {
        mName = "";
        setNumber(number);
        mNumberIsModified = false;
        mLabel = "";
        mPersonId = 0;
        mPresenceResId = 0;
        mIsStale = true;
    }

    private static void logWithTrace(String msg, Object... format) {
        Thread current = Thread.currentThread();
        StackTraceElement[] stack = current.getStackTrace();

        StringBuilder sb = new StringBuilder();
        sb.append("[");
        sb.append(current.getId());
        sb.append("] ");
        sb.append(String.format(msg, format));

        sb.append(" <- ");
        int stop = stack.length > 7 ? 7 : stack.length;
        for (int i = 3; i < stop; i++) {
            String methodName = stack[i].getMethodName();
            sb.append(methodName);
            if ((i+1) != stop) {
                sb.append(" <- ");
            }
        }

        Log.d(TAG, sb.toString());
    }

    public static Contact get(String number, boolean canBlock) {
        if (V) logWithTrace("get(%s, %s)", number, canBlock);

        if (TextUtils.isEmpty(number)) {
            throw new IllegalArgumentException("Contact.get called with null or empty number");
        }

        Contact contact = Cache.get(number);
        if (contact == null) {
            contact = new Contact(number);
            Cache.put(contact);
        }
        if (contact.mIsStale) {
            asyncUpdateContact(contact, canBlock);
        }
        return contact;
    }

    public static void invalidateCache() {
        if (Log.isLoggable(LogTag.APP, Log.VERBOSE)) {
            log("invalidateCache");
        }

        // force invalidate the contact info cache, so we will query for fresh info again.
        // This is so we can get fresh presence info again on the screen, since the presence
        // info changes pretty quickly, and we can't get change notifications when presence is
        // updated in the ContactsProvider.
        ContactInfoCache.getInstance().invalidateCache();

        // While invalidating our local Cache doesn't remove the contacts, it will mark them
        // stale so the next time we're asked for a particular contact, we'll return that
        // stale contact and at the same time, fire off an asyncUpdateContact to update
        // that contact's info in the background. UI elements using the contact typically
        // call addListener() so they immediately get notified when the contact has been
        // updated with the latest info. They redraw themselves when we call the
        // listener's onUpdate().
        Cache.invalidate();
    }

    private static String emptyIfNull(String s) {
        return (s != null ? s : "");
    }

    private static boolean contactChanged(Contact orig, ContactInfoCache.CacheEntry newEntry) {
        // The phone number should never change, so don't bother checking.
        // TODO: Maybe update it if it has gotten longer, i.e. 650-234-5678 -> +16502345678?

        String oldName = emptyIfNull(orig.mName);
        String newName = emptyIfNull(newEntry.name);
        if (!oldName.equals(newName)) {
            if (V) Log.d(TAG, String.format("name changed: %s -> %s", oldName, newName));
            return true;
        }

        String oldLabel = emptyIfNull(orig.mLabel);
        String newLabel = emptyIfNull(newEntry.phoneLabel);
        if (!oldLabel.equals(newLabel)) {
            if (V) Log.d(TAG, String.format("label changed: %s -> %s", oldLabel, newLabel));
            return true;
        }

        if (orig.mPersonId != newEntry.person_id) {
            if (V) Log.d(TAG, "person id changed");
            return true;
        }

        if (orig.mPresenceResId != newEntry.presenceResId) {
            if (V) Log.d(TAG, "presence changed");
            return true;
        }

        return false;
    }

    /**
     * Handles the special case where the local ("Me") number is being looked up.
     * Updates the contact with the "me" name and returns true if it is the
     * local number, no-ops and returns false if it is not.
     */
    private static boolean handleLocalNumber(Contact c) {
        if (MessageUtils.isLocalNumber(c.mNumber)) {
            c.mName = Cache.getContext().getString(com.android.internal.R.string.me);
            c.updateNameAndNumber();
            return true;
        }
        return false;
    }

    private static void asyncUpdateContact(final Contact c, boolean canBlock) {
        if (c == null) {
            return;
        }

        if (Log.isLoggable(LogTag.APP, Log.VERBOSE)) {
            log("asyncUpdateContact for " + c.toString() + " canBlock: " + canBlock +
                " isStale: " + c.mIsStale);
        }

        Runnable r = new Runnable() {
            public void run() {
                updateContact(c);
            }
        };

        if (canBlock) {
            r.run();
        } else {
            sTaskStack.push(r);
        }
    }

    private static void updateContact(final Contact c) {
        if (c == null) {
            return;
        }

        ContactInfoCache cache = ContactInfoCache.getInstance();
        ContactInfoCache.CacheEntry entry = cache.getContactInfo(c.mNumber);
        synchronized (Cache.getInstance()) {
            if (contactChanged(c, entry)) {
                if (Log.isLoggable(LogTag.APP, Log.VERBOSE)) {
                    log("updateContact: contact changed for " + entry.name);
                }

                //c.mNumber = entry.phoneNumber;
                c.mName = entry.name;
                c.updateNameAndNumber();
                c.mLabel = entry.phoneLabel;
                c.mPersonId = entry.person_id;
                c.mPresenceResId = entry.presenceResId;
                c.mPresenceText = entry.presenceText;
                c.mAvatar = entry.mAvatar;
<<<<<<< HEAD

                // Check to see if this is the local ("me") number and update the name.
                handleLocalNumber(c);

=======
                c.mIsStale = false;
>>>>>>> d2edbbb1
                for (UpdateListener l : c.mListeners) {
                    if (V) Log.d(TAG, "updating " + l);
                    l.onUpdate(c);
                }
            }
        }
    }

    public static String formatNameAndNumber(String name, String number) {
        // Format like this: Mike Cleron <(650) 555-1234>
        //                   Erick Tseng <(650) 555-1212>
        //                   Tutankhamun <tutank1341@gmail.com>
        //                   (408) 555-1289
        String formattedNumber = number;
        if (!Mms.isEmailAddress(number)) {
            formattedNumber = PhoneNumberUtils.formatNumber(number);
        }

        if (!TextUtils.isEmpty(name) && !name.equals(number)) {
            return name + " <" + formattedNumber + ">";
        } else {
            return formattedNumber;
        }
    }

    public synchronized String getNumber() {
        return mNumber;
    }

    public synchronized void setNumber(String number) {
        mNumber = number;
        updateNameAndNumber();
        mNumberIsModified = true;
    }

    public boolean isNumberModified() {
        return mNumberIsModified;
    }

    public void setIsNumberModified(boolean flag) {
        mNumberIsModified = flag;
    }

    public synchronized String getName() {
        if (TextUtils.isEmpty(mName)) {
            return mNumber;
        } else {
            return mName;
        }
    }

    public synchronized String getNameAndNumber() {
        return mNameAndNumber;
    }

    private void updateNameAndNumber() {
        mNameAndNumber = formatNameAndNumber(mName, mNumber);
    }

    public synchronized long getRecipientId() {
        return mRecipientId;
    }

    public synchronized void setRecipientId(long id) {
        mRecipientId = id;
    }

    public synchronized String getLabel() {
        return mLabel;
    }

    public synchronized Uri getUri() {
        return ContentUris.withAppendedId(Contacts.CONTENT_URI, mPersonId);
    }

    public long getPersonId() {
        return mPersonId;
    }

    public synchronized int getPresenceResId() {
        return mPresenceResId;
    }

    public synchronized boolean existsInDatabase() {
        return (mPersonId > 0);
    }

    public synchronized void addListener(UpdateListener l) {
        boolean added = mListeners.add(l);
        if (V && added) dumpListeners();
    }

    public synchronized void removeListener(UpdateListener l) {
        boolean removed = mListeners.remove(l);
        if (V && removed) dumpListeners();
    }

    public synchronized void dumpListeners() {
        int i=0;
        Log.i(TAG, "[Contact] dumpListeners(" + mNumber + ") size=" + mListeners.size());
        for (UpdateListener listener : mListeners) {
            Log.i(TAG, "["+ (i++) + "]" + listener);
        }
    }

    public synchronized boolean isEmail() {
        return Mms.isEmailAddress(mNumber);
    }

    public String getPresenceText() {
        return mPresenceText;
    }

    public Drawable getAvatar(Drawable defaultValue) {
        return mAvatar != null ? mAvatar : defaultValue;
    }

    public static void init(final Context context) {
        Cache.init(context);
        RecipientIdCache.init(context);

        // it maybe too aggressive to listen for *any* contact changes, and rebuild MMS contact
        // cache each time that occurs. Unless we can get targeted updates for the contacts we
        // care about(which probably won't happen for a long time), we probably should just
        // invalidate cache peoridically, or surgically.
        /*
        context.getContentResolver().registerContentObserver(
                Contacts.CONTENT_URI, true, sContactsObserver);
        */
    }

    public static void dump() {
        Cache.dump();
    }

    public static void startPresenceObserver() {
        Cache.getContext().getContentResolver().registerContentObserver(
                Presence.CONTENT_URI, true, sPresenceObserver);
    }

    public static void stopPresenceObserver() {
        Cache.getContext().getContentResolver().unregisterContentObserver(sPresenceObserver);
    }

    private static class Cache {
        private static Cache sInstance;
        static Cache getInstance() { return sInstance; }
        private final List<Contact> mCache;
        private final Context mContext;
        private Cache(Context context) {
            mCache = new ArrayList<Contact>();
            mContext = context;
        }

        static void init(Context context) {
            sInstance = new Cache(context);
        }

        static Context getContext() {
            return sInstance.mContext;
        }

        static void dump() {
            synchronized (sInstance) {
                Log.d(TAG, "**** Contact cache dump ****");
                for (Contact c : sInstance.mCache) {
                    Log.d(TAG, c.toString());
                }
            }
        }

        private static Contact getEmail(String number) {
            synchronized (sInstance) {
                for (Contact c : sInstance.mCache) {
                    if (number.equalsIgnoreCase(c.mNumber)) {
                        return c;
                    }
                }
                return null;
            }
        }

        static Contact get(String number) {
            if (Mms.isEmailAddress(number))
                return getEmail(number);

            synchronized (sInstance) {
                for (Contact c : sInstance.mCache) {

                    // if the numbers are an exact match (i.e. Google SMS), or if the phone
                    // number comparison returns a match, return the contact.
                    if (number.equals(c.mNumber) || PhoneNumberUtils.compare(number, c.mNumber)) {
                        return c;
                    }
                }
                return null;
            }
        }

        static void put(Contact c) {
            synchronized (sInstance) {
                // We update cache entries in place so people with long-
                // held references get updated.
                if (get(c.mNumber) != null) {
                    throw new IllegalStateException("cache already contains " + c);
                }
                sInstance.mCache.add(c);
            }
        }

        static String[] getNumbers() {
            synchronized (sInstance) {
                String[] numbers = new String[sInstance.mCache.size()];
                int i = 0;
                for (Contact c : sInstance.mCache) {
                    numbers[i++] = c.getNumber();
                }
                return numbers;
            }
        }

        static List<Contact> getContacts() {
            synchronized (sInstance) {
                return new ArrayList<Contact>(sInstance.mCache);
            }
        }

        static void invalidate() {
            // Don't remove the contacts. Just mark them stale so we'll update their
            // info, particularly their presence.
            synchronized (sInstance) {
                for (Contact c : sInstance.mCache) {
                    c.mIsStale = true;
                }
            }
        }
    }

    private static void log(String msg) {
        Log.d(TAG, msg);
    }
}<|MERGE_RESOLUTION|>--- conflicted
+++ resolved
@@ -239,14 +239,11 @@
                 c.mPresenceResId = entry.presenceResId;
                 c.mPresenceText = entry.presenceText;
                 c.mAvatar = entry.mAvatar;
-<<<<<<< HEAD
+                c.mIsStale = false;
 
                 // Check to see if this is the local ("me") number and update the name.
                 handleLocalNumber(c);
 
-=======
-                c.mIsStale = false;
->>>>>>> d2edbbb1
                 for (UpdateListener l : c.mListeners) {
                     if (V) Log.d(TAG, "updating " + l);
                     l.onUpdate(c);
