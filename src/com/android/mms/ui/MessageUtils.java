--- conflicted
+++ resolved
@@ -662,12 +662,7 @@
 
     public static String getLocalNumber() {
         if (null == sLocalNumber) {
-<<<<<<< HEAD
             sLocalNumber = MmsApp.getApplication().getTelephonyManager().getLine1Number();
-=======
-            // TODO: fix for sdk build
-            sLocalNumber = TelephonyManager.getDefault().getLine1Number();
->>>>>>> 64c734ff
         }
         return sLocalNumber;
     }
