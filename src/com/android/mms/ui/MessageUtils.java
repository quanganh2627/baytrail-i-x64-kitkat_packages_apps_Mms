/*
 * Copyright (C) 2008 Esmertec AG.
 * Copyright (C) 2008 The Android Open Source Project
 *
 * Licensed under the Apache License, Version 2.0 (the "License");
 * you may not use this file except in compliance with the License.
 * You may obtain a copy of the License at
 *
 *      http://www.apache.org/licenses/LICENSE-2.0
 *
 * Unless required by applicable law or agreed to in writing, software
 * distributed under the License is distributed on an "AS IS" BASIS,
 * WITHOUT WARRANTIES OR CONDITIONS OF ANY KIND, either express or implied.
 * See the License for the specific language governing permissions and
 * limitations under the License.
 */

package com.android.mms.ui;

import com.android.mms.MmsConfig;
import com.android.mms.R;
import com.android.mms.LogTag;
import com.android.mms.data.WorkingMessage;
import com.android.mms.model.MediaModel;
import com.android.mms.model.SlideModel;
import com.android.mms.model.SlideshowModel;
import com.android.mms.transaction.MmsMessageSender;
import com.android.mms.util.AddressUtils;
import com.google.android.mms.ContentType;
import com.google.android.mms.MmsException;
import com.google.android.mms.pdu.CharacterSets;
import com.google.android.mms.pdu.EncodedStringValue;
import com.google.android.mms.pdu.MultimediaMessagePdu;
import com.google.android.mms.pdu.NotificationInd;
import com.google.android.mms.pdu.PduBody;
import com.google.android.mms.pdu.PduHeaders;
import com.google.android.mms.pdu.PduPart;
import com.google.android.mms.pdu.PduPersister;
import com.google.android.mms.pdu.RetrieveConf;
import com.google.android.mms.pdu.SendReq;
import com.google.android.mms.util.SqliteWrapper;

import android.app.Activity;
import android.app.AlertDialog;
import android.content.ContentUris;
import android.content.Context;
import android.content.DialogInterface;
import android.content.Intent;
import android.content.DialogInterface.OnCancelListener;
import android.content.DialogInterface.OnClickListener;
import android.content.res.Resources;
import android.database.Cursor;
import android.graphics.Bitmap;
import android.graphics.Bitmap.CompressFormat;
import android.media.RingtoneManager;
import android.net.Uri;
import android.os.Handler;
import android.provider.Telephony.Mms;
import android.provider.Telephony.Sms;
import android.telephony.PhoneNumberUtils;
import android.telephony.TelephonyManager;
import android.text.TextUtils;
import android.text.format.DateUtils;
import android.text.format.Time;
import android.text.style.URLSpan;
import android.util.Log;
import android.widget.Toast;

import java.io.ByteArrayOutputStream;
<<<<<<< HEAD
import java.lang.ref.WeakReference;
=======
import java.io.IOException;
>>>>>>> 772d2fdd
import java.util.ArrayList;
import java.util.HashMap;
import java.util.Map;
import java.util.concurrent.ConcurrentHashMap;

/**
 * An utility class for managing messages.
 */
public class MessageUtils {
    interface ResizeImageResultCallback {
        void onResizeResult(PduPart part, boolean append);
    }

    private static final String TAG = LogTag.TAG;
    private static String sLocalNumber;

    // Cache of both groups of space-separated ids to their full
    // comma-separated display names, as well as individual ids to
    // display names.
    // TODO: is it possible for canonical address ID keys to be
    // re-used?  SQLite does reuse IDs on NULL id_ insert, but does
    // anything ever delete from the mmssms.db canonical_addresses
    // table?  Nothing that I could find.
    private static final Map<String, String> sRecipientAddress =
            new ConcurrentHashMap<String, String>(20 /* initial capacity */);


    /**
     * MMS address parsing data structures
     */
    // allowable phone number separators
    private static final char[] NUMERIC_CHARS_SUGAR = {
        '-', '.', ',', '(', ')', ' ', '/', '\\', '*', '#', '+'
    };

    private static HashMap numericSugarMap = new HashMap (NUMERIC_CHARS_SUGAR.length);

    static {
        for (int i = 0; i < NUMERIC_CHARS_SUGAR.length; i++) {
            numericSugarMap.put(NUMERIC_CHARS_SUGAR[i], NUMERIC_CHARS_SUGAR[i]);
        }
    }


    // Cache the most previous lookup of whether we're in 24-hour
    // display mode, as that's an expensive operation based on
    // traceview results (as of 2008-12-27). These are both guarded
    // by a class lock.
    private static WeakReference<Context> s24HourLastContext;
    private static boolean sCached24HourMode;

    private MessageUtils() {
        // Forbidden being instantiated.
    }

    public static String getMessageDetails(Context context, Cursor cursor, int size) {
        if (cursor == null) {
            return null;
        }

        if ("mms".equals(cursor.getString(MessageListAdapter.COLUMN_MSG_TYPE))) {
            int type = cursor.getInt(MessageListAdapter.COLUMN_MMS_MESSAGE_TYPE);
            switch (type) {
                case PduHeaders.MESSAGE_TYPE_NOTIFICATION_IND:
                    return getNotificationIndDetails(context, cursor);
                case PduHeaders.MESSAGE_TYPE_RETRIEVE_CONF:
                case PduHeaders.MESSAGE_TYPE_SEND_REQ:
                    return getMultimediaMessageDetails(context, cursor, size);
                default:
                    Log.w(TAG, "No details could be retrieved.");
                    return "";
            }
        } else {
            return getTextMessageDetails(context, cursor);
        }
    }

    private static String getNotificationIndDetails(Context context, Cursor cursor) {
        StringBuilder details = new StringBuilder();
        Resources res = context.getResources();

        long id = cursor.getLong(MessageListAdapter.COLUMN_ID);
        Uri uri = ContentUris.withAppendedId(Mms.CONTENT_URI, id);
        NotificationInd nInd;

        try {
            nInd = (NotificationInd) PduPersister.getPduPersister(
                    context).load(uri);
        } catch (MmsException e) {
            Log.e(TAG, "Failed to load the message: " + uri, e);
            return context.getResources().getString(R.string.cannot_get_details);
        }

        // Message Type: Mms Notification.
        details.append(res.getString(R.string.message_type_label));
        details.append(res.getString(R.string.multimedia_notification));

        // From: ***
        String from = extractEncStr(context, nInd.getFrom());
        details.append('\n');
        details.append(res.getString(R.string.from_label));
        details.append(!TextUtils.isEmpty(from)? from:
                                 res.getString(R.string.hidden_sender_address));

        // Date: ***
        details.append('\n');
        details.append(res.getString(
                                R.string.expire_on,
                                MessageUtils.formatTimeStampString(
                                        context, nInd.getExpiry() * 1000L, true)));

        // Subject: ***
        details.append('\n');
        details.append(res.getString(R.string.subject_label));

        EncodedStringValue subject = nInd.getSubject();
        if (subject != null) {
            details.append(subject.getString());
        }

        // Message class: Personal/Advertisement/Infomational/Auto
        details.append('\n');
        details.append(res.getString(R.string.message_class_label));
        details.append(new String(nInd.getMessageClass()));

        // Message size: *** KB
        details.append('\n');
        details.append(res.getString(R.string.message_size_label));
        details.append(String.valueOf((nInd.getMessageSize() + 1023) / 1024));
        details.append(context.getString(R.string.kilobyte));

        return details.toString();
    }

    private static String getMultimediaMessageDetails(
            Context context, Cursor cursor, int size) {
        int type = cursor.getInt(MessageListAdapter.COLUMN_MMS_MESSAGE_TYPE);
        if (type == PduHeaders.MESSAGE_TYPE_NOTIFICATION_IND) {
            return getNotificationIndDetails(context, cursor);
        }

        StringBuilder details = new StringBuilder();
        Resources res = context.getResources();

        long id = cursor.getLong(MessageListAdapter.COLUMN_ID);
        Uri uri = ContentUris.withAppendedId(Mms.CONTENT_URI, id);
        MultimediaMessagePdu msg;

        try {
            msg = (MultimediaMessagePdu) PduPersister.getPduPersister(
                    context).load(uri);
        } catch (MmsException e) {
            Log.e(TAG, "Failed to load the message: " + uri, e);
            return context.getResources().getString(R.string.cannot_get_details);
        }

        // Message Type: Text message.
        details.append(res.getString(R.string.message_type_label));
        details.append(res.getString(R.string.multimedia_message));

        if (msg instanceof RetrieveConf) {
            // From: ***
            String from = extractEncStr(context, ((RetrieveConf) msg).getFrom());
            details.append('\n');
            details.append(res.getString(R.string.from_label));
            details.append(!TextUtils.isEmpty(from)? from:
                                  res.getString(R.string.hidden_sender_address));
        }

        // To: ***
        details.append('\n');
        details.append(res.getString(R.string.to_address_label));
        EncodedStringValue[] to = msg.getTo();
        if (to != null) {
            details.append(EncodedStringValue.concat(to));
        }
        else {
            Log.w(TAG, "recipient list is empty!");
        }


        // Bcc: ***
        if (msg instanceof SendReq) {
            EncodedStringValue[] values = ((SendReq) msg).getBcc();
            if ((values != null) && (values.length > 0)) {
                details.append('\n');
                details.append(res.getString(R.string.bcc_label));
                details.append(EncodedStringValue.concat(values));
            }
        }

        // Date: ***
        details.append('\n');
        int msgBox = cursor.getInt(MessageListAdapter.COLUMN_MMS_MESSAGE_BOX);
        if (msgBox == Mms.MESSAGE_BOX_DRAFTS) {
            details.append(res.getString(R.string.saved_label));
        } else if (msgBox == Mms.MESSAGE_BOX_INBOX) {
            details.append(res.getString(R.string.received_label));
        } else {
            details.append(res.getString(R.string.sent_label));
        }

        details.append(MessageUtils.formatTimeStampString(
                context, msg.getDate() * 1000L, true));

        // Subject: ***
        details.append('\n');
        details.append(res.getString(R.string.subject_label));

        EncodedStringValue subject = msg.getSubject();
        if (subject != null) {
            String subStr = subject.getString();
            // Message size should include size of subject.
            size += subStr.length();
            details.append(subStr);
        }

        // Priority: High/Normal/Low
        details.append('\n');
        details.append(res.getString(R.string.priority_label));
        details.append(getPriorityDescription(context, msg.getPriority()));

        // Message size: *** KB
        details.append('\n');
        details.append(res.getString(R.string.message_size_label));
        details.append((size - 1)/1000 + 1);
        details.append(" KB");

        return details.toString();
    }

    private static String getTextMessageDetails(Context context, Cursor cursor) {
        StringBuilder details = new StringBuilder();
        Resources res = context.getResources();

        // Message Type: Text message.
        details.append(res.getString(R.string.message_type_label));
        details.append(res.getString(R.string.text_message));

        // Address: ***
        details.append('\n');
        int smsType = cursor.getInt(MessageListAdapter.COLUMN_SMS_TYPE);
        if (Sms.isOutgoingFolder(smsType)) {
            details.append(res.getString(R.string.to_address_label));
        } else {
            details.append(res.getString(R.string.from_label));
        }
        details.append(cursor.getString(MessageListAdapter.COLUMN_SMS_ADDRESS));

        // Date: ***
        details.append('\n');
        if (smsType == Sms.MESSAGE_TYPE_DRAFT) {
            details.append(res.getString(R.string.saved_label));
        } else if (smsType == Sms.MESSAGE_TYPE_INBOX) {
            details.append(res.getString(R.string.received_label));
        } else {
            details.append(res.getString(R.string.sent_label));
        }

        long date = cursor.getLong(MessageListAdapter.COLUMN_SMS_DATE);
        details.append(MessageUtils.formatTimeStampString(context, date, true));

        return details.toString();
    }

    static private String getPriorityDescription(Context context, int PriorityValue) {
        Resources res = context.getResources();
        switch(PriorityValue) {
            case PduHeaders.PRIORITY_HIGH:
                return res.getString(R.string.priority_high);
            case PduHeaders.PRIORITY_LOW:
                return res.getString(R.string.priority_low);
            case PduHeaders.PRIORITY_NORMAL:
            default:
                return res.getString(R.string.priority_normal);
        }
    }

    public static int getAttachmentType(SlideshowModel model) {
        if (model == null) {
            return WorkingMessage.TEXT;
        }

        int numberOfSlides = model.size();
        if (numberOfSlides > 1) {
            return WorkingMessage.SLIDESHOW;
        } else if (numberOfSlides == 1) {
            // Only one slide in the slide-show.
            SlideModel slide = model.get(0);
            if (slide.hasVideo()) {
                return WorkingMessage.VIDEO;
            }

            if (slide.hasAudio() && slide.hasImage()) {
                return WorkingMessage.SLIDESHOW;
            }

            if (slide.hasAudio()) {
                return WorkingMessage.AUDIO;
            }

            if (slide.hasImage()) {
                return WorkingMessage.IMAGE;
            }

            if (slide.hasText()) {
                return WorkingMessage.TEXT;
            }
        }

        return WorkingMessage.TEXT;
    }

    public static String formatTimeStampString(Context context, long when) {
        return formatTimeStampString(context, when, false);
    }

    public static String formatTimeStampString(Context context, long when, boolean fullFormat) {
        Time then = new Time();
        then.set(when);
        Time now = new Time();
        now.setToNow();

        // Basic settings for formatDateTime() we want for all cases.
        int format_flags = DateUtils.FORMAT_NO_NOON_MIDNIGHT |
                           DateUtils.FORMAT_ABBREV_ALL |
                           DateUtils.FORMAT_CAP_AMPM;
        
        // DateUtils does this for you, but it ultimately makes the call to the slow
        // DateFormat.is24HourFormat() method that we cache the result of, so
        // override that for now until is24HourFormat() is made to be fast.
        if (get24HourMode(context)) {
            format_flags |= DateUtils.FORMAT_24HOUR;
        } else {
            format_flags |= DateUtils.FORMAT_12HOUR;
        }

        // If the message is from a different year, show the date and year.
        if (then.year != now.year) {
            format_flags |= DateUtils.FORMAT_SHOW_YEAR | DateUtils.FORMAT_SHOW_DATE;
        } else if (then.yearDay != now.yearDay) {
            // If it is from a different day than today, show only the date.
            format_flags |= DateUtils.FORMAT_SHOW_DATE;
        } else {
            // Otherwise, if the message is from today, show the time.
            format_flags |= DateUtils.FORMAT_SHOW_TIME;
        }

        // If the caller has asked for full details, make sure to show the date
        // and time no matter what we've determined above (but still make showing
        // the year only happen if it is a different year from today).
        if (fullFormat) {
            format_flags |= (DateUtils.FORMAT_SHOW_DATE | DateUtils.FORMAT_SHOW_TIME);
        }

        return DateUtils.formatDateTime(context, when, format_flags);
    }
    
    /**
     * @return true if clock is set to 24-hour mode
     */
    static synchronized boolean get24HourMode(final Context context) {
        if (s24HourLastContext != null &&
            s24HourLastContext.get() == context) {
            return sCached24HourMode;
        }
        s24HourLastContext = new WeakReference<Context>(context);
        sCached24HourMode = android.text.format.DateFormat.is24HourFormat(context);
        return sCached24HourMode;
    }

    /**
     * @parameter recipientIds space-separated list of ids
     */
    public static String getRecipientsByIds(Context context, String recipientIds,
                                            boolean allowQuery) {
        String value = sRecipientAddress.get(recipientIds);
        if (value != null) {
            return value;
        }
        if (!TextUtils.isEmpty(recipientIds)) {
            StringBuilder addressBuf = extractIdsToAddresses(
                    context, recipientIds, allowQuery);
            if (addressBuf == null) {
                // temporary error?  Don't memoize.
                return "";
            }
            value = addressBuf.toString();
        } else {
            value = "";
        }
        sRecipientAddress.put(recipientIds, value);
        return value;
    }

    private static StringBuilder extractIdsToAddresses(Context context, String recipients,
                                                       boolean allowQuery) {
        StringBuilder addressBuf = new StringBuilder();
        String[] recipientIds = recipients.split(" ");
        boolean firstItem = true;
        for (String recipientId : recipientIds) {
            String value = sRecipientAddress.get(recipientId);

            if (value == null) {
                if (!allowQuery) {
                    // when allowQuery is false, if any value from sRecipientAddress.get() is null,
                    // return null for the whole thing. We don't want to stick partial result
                    // into sRecipientAddress for multiple recipient ids.
                    return null;
                }

                Uri uri = Uri.parse("content://mms-sms/canonical-address/" + recipientId);
                Cursor c = SqliteWrapper.query(context, context.getContentResolver(),
                                               uri, null, null, null, null);
                if (c != null) {
                    try {
                        if (c.moveToFirst()) {
                            value = c.getString(0);
                            sRecipientAddress.put(recipientId, value);
                        }
                    } finally {
                        c.close();
                    }
                }
            }
            if (value == null) {
                continue;
            }
            if (firstItem) {
                firstItem = false;
            } else {
                addressBuf.append(";");
            }
            addressBuf.append(value);
        }

        return (addressBuf.length() == 0) ? null : addressBuf;
    }

    public static void selectAudio(Context context, int requestCode) {
        if (context instanceof Activity) {
            Intent intent = new Intent(RingtoneManager.ACTION_RINGTONE_PICKER);
            intent.putExtra(RingtoneManager.EXTRA_RINGTONE_SHOW_DEFAULT, false);
            intent.putExtra(RingtoneManager.EXTRA_RINGTONE_SHOW_SILENT, false);
            intent.putExtra(RingtoneManager.EXTRA_RINGTONE_INCLUDE_DRM, false);
            intent.putExtra(RingtoneManager.EXTRA_RINGTONE_TITLE,
                    context.getString(R.string.select_audio));
            ((Activity) context).startActivityForResult(intent, requestCode);
        }
    }

    public static void recordSound(Context context, int requestCode) {
        if (context instanceof Activity) {
            Intent intent = new Intent(Intent.ACTION_GET_CONTENT);
            intent.setType(ContentType.AUDIO_AMR);
            intent.setClassName("com.android.soundrecorder",
                    "com.android.soundrecorder.SoundRecorder");

            ((Activity) context).startActivityForResult(intent, requestCode);
        }
    }

    public static void selectVideo(Context context, int requestCode) {
        selectMediaByType(context, requestCode, ContentType.VIDEO_UNSPECIFIED);
    }

    public static void selectImage(Context context, int requestCode) {
        selectMediaByType(context, requestCode, ContentType.IMAGE_UNSPECIFIED);
    }

    private static void selectMediaByType(
            Context context, int requestCode, String contentType) {
         if (context instanceof Activity) {

            Intent innerIntent = new Intent(Intent.ACTION_GET_CONTENT);

            innerIntent.setType(contentType);

            Intent wrapperIntent = Intent.createChooser(innerIntent, null);

            ((Activity) context).startActivityForResult(wrapperIntent, requestCode);
        }
    }

    public static void viewSimpleSlideshow(Context context, SlideshowModel slideshow) {
        if (!slideshow.isSimple()) {
            throw new IllegalArgumentException(
                    "viewSimpleSlideshow() called on a non-simple slideshow");
        }
        SlideModel slide = slideshow.get(0);
        MediaModel mm = null;
        if (slide.hasImage()) {
            mm = slide.getImage();
        } else if (slide.hasVideo()) {
            mm = slide.getVideo();
        }

        Intent intent = new Intent(Intent.ACTION_VIEW);
        intent.addFlags(Intent.FLAG_GRANT_READ_URI_PERMISSION);

        String contentType;
        if (mm.isDrmProtected()) {
            contentType = mm.getDrmObject().getContentType();
        } else {
            contentType = mm.getContentType();
        }
        intent.setDataAndType(mm.getUri(), contentType);
        context.startActivity(intent);
    }

    public static void showErrorDialog(Context context,
            String title, String message) {
        AlertDialog.Builder builder = new AlertDialog.Builder(context);

        builder.setIcon(R.drawable.ic_sms_mms_not_delivered);
        builder.setTitle(title);
        builder.setMessage(message);
        builder.setPositiveButton(android.R.string.ok, null);
        builder.show();
    }

    /**
     * The quality parameter which is used to compress JPEG images.
     */
    public static final int IMAGE_COMPRESSION_QUALITY = 80;
    /**
     * The minimum quality parameter which is used to compress JPEG images.
     */
    public static final int MINIMUM_IMAGE_COMPRESSION_QUALITY = 50;

    public static Uri saveBitmapAsPart(Context context, Uri messageUri, Bitmap bitmap)
            throws MmsException {

        ByteArrayOutputStream os = new ByteArrayOutputStream();
        bitmap.compress(CompressFormat.JPEG, IMAGE_COMPRESSION_QUALITY, os);

        PduPart part = new PduPart();

        part.setContentType("image/jpeg".getBytes());
        String contentId = "Image" + System.currentTimeMillis();
        part.setContentLocation((contentId + ".jpg").getBytes());
        part.setContentId(contentId.getBytes());
        part.setData(os.toByteArray());

        Uri retVal = PduPersister.getPduPersister(context).persistPart(part,
                        ContentUris.parseId(messageUri));

        if (Log.isLoggable(LogTag.APP, Log.VERBOSE)) {
            log("saveBitmapAsPart: persisted part with uri=" + retVal);
        }

        return retVal;
    }

    /**
     * Message overhead that reduces the maximum image byte size.
     * 5000 is a realistic overhead number that allows for user to also include
     * a small MIDI file or a couple pages of text along with the picture.
     */
    public static final int MESSAGE_OVERHEAD = 5000;

    public static void resizeImageAsync(final Context context,
            final Uri imageUri, final Handler handler,
            final ResizeImageResultCallback cb,
            final boolean append) {

        // Show a progress toast if the resize hasn't finished
        // within one second.
        // Stash the runnable for showing it away so we can cancel
        // it later if the resize completes ahead of the deadline.
        final Runnable showProgress = new Runnable() {
            public void run() {
                Toast.makeText(context, R.string.compressing, Toast.LENGTH_SHORT).show();
            }
        };
        // Schedule it for one second from now.
        handler.postDelayed(showProgress, 1000);

        new Thread(new Runnable() {
            public void run() {
                final PduPart part;
                try {
                    UriImage image = new UriImage(context, imageUri);
                    part = image.getResizedImageAsPart(
                        MmsConfig.getMaxImageWidth(),
                        MmsConfig.getMaxImageHeight(),
                        MmsConfig.getMaxMessageSize() - MESSAGE_OVERHEAD);
                } finally {
                    // Cancel pending show of the progress toast if necessary.
                    handler.removeCallbacks(showProgress);
                }

                handler.post(new Runnable() {
                    public void run() {
                        cb.onResizeResult(part, append);
                    }
                });
            }
        }).start();
    }

    public static void showDiscardDraftConfirmDialog(Context context,
            OnClickListener listener) {
        new AlertDialog.Builder(context)
                .setIcon(android.R.drawable.ic_dialog_alert)
                .setTitle(R.string.discard_message)
                .setMessage(R.string.discard_message_reason)
                .setPositiveButton(R.string.yes, listener)
                .setNegativeButton(R.string.no, null)
                .show();
    }

    public static String getLocalNumber() {
        if (null == sLocalNumber) {
            sLocalNumber = TelephonyManager.getDefault().getLine1Number();
        }
        return sLocalNumber;
    }

    public static boolean isLocalNumber(String number) {
        return PhoneNumberUtils.compare(number, getLocalNumber());
    }

    public static void handleReadReport(final Context context,
            final long threadId,
            final int status,
            final Runnable callback) {
        String selection = Mms.MESSAGE_TYPE + " = " + PduHeaders.MESSAGE_TYPE_RETRIEVE_CONF
            + " AND " + Mms.READ + " = 0"
            + " AND " + Mms.READ_REPORT + " = " + PduHeaders.VALUE_YES;

        if (threadId != -1) {
            selection = selection + " AND " + Mms.THREAD_ID + " = " + threadId;
        }

        final Cursor c = SqliteWrapper.query(context, context.getContentResolver(),
                        Mms.Inbox.CONTENT_URI, new String[] {Mms._ID, Mms.MESSAGE_ID},
                        selection, null, null);

        if (c == null) {
            return;
        }

        final Map<String, String> map = new HashMap<String, String>();
        try {
            if (c.getCount() == 0) {
                if (callback != null) {
                    callback.run();
                }
                return;
            }

            while (c.moveToNext()) {
                Uri uri = ContentUris.withAppendedId(Mms.CONTENT_URI, c.getLong(0));
                map.put(c.getString(1), AddressUtils.getFrom(context, uri));
            }
        } finally {
            c.close();
        }

        OnClickListener positiveListener = new OnClickListener() {
            public void onClick(DialogInterface dialog, int which) {
                for (final Map.Entry<String, String> entry : map.entrySet()) {
                    MmsMessageSender.sendReadRec(context, entry.getValue(),
                                                 entry.getKey(), status);
                }

                if (callback != null) {
                    callback.run();
                }
            }
        };

        OnClickListener negativeListener = new OnClickListener() {
            public void onClick(DialogInterface dialog, int which) {
                if (callback != null) {
                    callback.run();
                }
            }
        };

        OnCancelListener cancelListener = new OnCancelListener() {
            public void onCancel(DialogInterface dialog) {
                if (callback != null) {
                    callback.run();
                }
            }
        };

        confirmReadReportDialog(context, positiveListener,
                                         negativeListener,
                                         cancelListener);
    }

    private static void confirmReadReportDialog(Context context,
            OnClickListener positiveListener, OnClickListener negativeListener,
            OnCancelListener cancelListener) {
        AlertDialog.Builder builder = new AlertDialog.Builder(context);
        builder.setCancelable(true);
        builder.setTitle(R.string.confirm);
        builder.setMessage(R.string.message_send_read_report);
        builder.setPositiveButton(R.string.yes, positiveListener);
        builder.setNegativeButton(R.string.no, negativeListener);
        builder.setOnCancelListener(cancelListener);
        builder.show();
    }

    public static String extractEncStrFromCursor(Cursor cursor,
            int columnRawBytes, int columnCharset) {
        String rawBytes = cursor.getString(columnRawBytes);
        int charset = cursor.getInt(columnCharset);

        if (TextUtils.isEmpty(rawBytes)) {
            return "";
        } else if (charset == CharacterSets.ANY_CHARSET) {
            return rawBytes;
        } else {
            return new EncodedStringValue(charset, PduPersister.getBytes(rawBytes)).getString();
        }
    }

    private static String extractEncStr(Context context, EncodedStringValue value) {
        if (value != null) {
            return value.getString();
        } else {
            return "";
        }
    }

    public static ArrayList<String> extractUris(URLSpan[] spans) {
        int size = spans.length;
        ArrayList<String> accumulator = new ArrayList<String>();

        for (int i = 0; i < size; i++) {
            accumulator.add(spans[i].getURL());
        }
        return accumulator;
    }

    /**
     * Play/view the message attachments.
     * TOOD: We need to save the draft before launching another activity to view the attachments.
     *       This is hacky though since we will do saveDraft twice and slow down the UI.
     *       We should pass the slideshow in intent extra to the view activity instead of
     *       asking it to read attachments from database.
     * @param context
     * @param msgUri the MMS message URI in database
     * @param slideshow the slideshow to save
     * @param persister the PDU persister for updating the database
     * @param sendReq the SendReq for updating the database
     */
    public static void viewMmsMessageAttachment(Context context, Uri msgUri,
            SlideshowModel slideshow) {
        boolean isSimple = (slideshow == null) ? false : slideshow.isSimple();
        if (isSimple) {
            // In attachment-editor mode, we only ever have one slide.
            MessageUtils.viewSimpleSlideshow(context, slideshow);
        } else {
            // If a slideshow was provided, save it to disk first.
            if (slideshow != null) {
                PduPersister persister = PduPersister.getPduPersister(context);
                try {
                    PduBody pb = slideshow.toPduBody();
                    persister.updateParts(msgUri, pb);
                    slideshow.sync(pb);
                } catch (MmsException e) {
                    Log.e(TAG, "Unable to save message for preview");
                    return;
                }
            }
            // Launch the slideshow activity to play/view.
            Intent intent = new Intent(context, SlideshowActivity.class);
            intent.setData(msgUri);
            context.startActivity(intent);
        }
    }

    public static void viewMmsMessageAttachment(Context context, WorkingMessage msg) {
        SlideshowModel slideshow = msg.getSlideshow();
        if (slideshow == null) {
            throw new IllegalStateException("msg.getSlideshow() == null");
        }
        if (slideshow.isSimple()) {
            MessageUtils.viewSimpleSlideshow(context, slideshow);
        } else {
            Uri uri = msg.saveAsMms(false);
            viewMmsMessageAttachment(context, uri, slideshow);
        }
    }

    /**
     * Debugging
     */
    public static void writeHprofDataToFile(){
        String filename = "/sdcard/mms_oom_hprof_data";
        try {
            android.os.Debug.dumpHprofData(filename);
            Log.i(TAG, "##### written hprof data to " + filename);
        } catch (IOException ex) {
            Log.e(TAG, "writeHprofDataToFile: caught " + ex);
        }
    }

    public static boolean isAlias(String string) {
        if (!MmsConfig.isAliasEnabled()) {
            return false;
        }

        if (TextUtils.isEmpty(string)) {
            return false;
        }

        // TODO: not sure if this is the right thing to use. Mms.isPhoneNumber() is
        // intended for searching for things that look like they might be phone numbers
        // in arbitrary text, not for validating whether something is in fact a phone number.
        // It will miss many things that are legitimate phone numbers.
        if (Mms.isPhoneNumber(string)) {
            return false;
        }

        if (!isAlphaNumeric(string)) {
            return false;
        }

        int len = string.length();

        if (len < MmsConfig.getAliasMinChars() || len > MmsConfig.getAliasMaxChars()) {
            return false;
        }

        return true;
    }

    public static boolean isAlphaNumeric(String s) {
        char[] chars = s.toCharArray();
        for (int x = 0; x < chars.length; x++) {
            char c = chars[x];

            if ((c >= 'a') && (c <= 'z')) {
                continue;
            }
            if ((c >= 'A') && (c <= 'Z')) {
                continue;
            }
            if ((c >= '0') && (c <= '9')) {
                continue;
            }

            return false;
        }
        return true;
    }




    /**
     * Given a phone number, return the string without syntactic sugar, meaning parens,
     * spaces, slashes, dots, dashes, etc. If the input string contains non-numeric
     * non-punctuation characters, return null.
     */
    private static String parsePhoneNumberForMms(String address) {
        StringBuilder builder = new StringBuilder();
        int len = address.length();

        for (int i = 0; i < len; i++) {
            char c = address.charAt(i);

            // accept the first '+' in the address
            if (c == '+' && builder.length() == 0) {
                builder.append(c);
                continue;
            }

            if (Character.isDigit(c)) {
                builder.append(c);
                continue;
            }

            if (numericSugarMap.get(c) == null) {
                return null;
            }
        }
        return builder.toString();
    }

    /**
     * Returns true if the address passed in is a valid MMS address.
     */
    public static boolean isValidMmsAddress(String address) {
        String retVal = parseMmsAddress(address);
        return (retVal != null);
    }

    /**
     * parse the input address to be a valid MMS address.
     * - if the address is an email address, leave it as is.
     * - if the address can be parsed into a valid MMS phone number, return the parsed number.
     * - if the address is a compliant alias address, leave it as is.
     */
    public static String parseMmsAddress(String address) {
        // if it's a valid Email address, use that.
        if (Mms.isEmailAddress(address)) {
            return address;
        }

        // if we are able to parse the address to a MMS compliant phone number, take that.
        String retVal = parsePhoneNumberForMms(address);
        if (retVal != null) {
            return retVal;
        }

        // if it's an alias compliant address, use that.
        if (isAlias(address)) {
            return address;
        }

        // it's not a valid MMS address, return null
        return null;
    }

    private static void log(String msg) {
        Log.d(TAG, "[MsgUtils] " + msg);
    }
}<|MERGE_RESOLUTION|>--- conflicted
+++ resolved
@@ -67,11 +67,7 @@
 import android.widget.Toast;
 
 import java.io.ByteArrayOutputStream;
-<<<<<<< HEAD
-import java.lang.ref.WeakReference;
-=======
 import java.io.IOException;
->>>>>>> 772d2fdd
 import java.util.ArrayList;
 import java.util.HashMap;
 import java.util.Map;
@@ -115,13 +111,6 @@
         }
     }
 
-
-    // Cache the most previous lookup of whether we're in 24-hour
-    // display mode, as that's an expensive operation based on
-    // traceview results (as of 2008-12-27). These are both guarded
-    // by a class lock.
-    private static WeakReference<Context> s24HourLastContext;
-    private static boolean sCached24HourMode;
 
     private MessageUtils() {
         // Forbidden being instantiated.
@@ -399,15 +388,6 @@
         int format_flags = DateUtils.FORMAT_NO_NOON_MIDNIGHT |
                            DateUtils.FORMAT_ABBREV_ALL |
                            DateUtils.FORMAT_CAP_AMPM;
-        
-        // DateUtils does this for you, but it ultimately makes the call to the slow
-        // DateFormat.is24HourFormat() method that we cache the result of, so
-        // override that for now until is24HourFormat() is made to be fast.
-        if (get24HourMode(context)) {
-            format_flags |= DateUtils.FORMAT_24HOUR;
-        } else {
-            format_flags |= DateUtils.FORMAT_12HOUR;
-        }
 
         // If the message is from a different year, show the date and year.
         if (then.year != now.year) {
@@ -428,19 +408,6 @@
         }
 
         return DateUtils.formatDateTime(context, when, format_flags);
-    }
-    
-    /**
-     * @return true if clock is set to 24-hour mode
-     */
-    static synchronized boolean get24HourMode(final Context context) {
-        if (s24HourLastContext != null &&
-            s24HourLastContext.get() == context) {
-            return sCached24HourMode;
-        }
-        s24HourLastContext = new WeakReference<Context>(context);
-        sCached24HourMode = android.text.format.DateFormat.is24HourFormat(context);
-        return sCached24HourMode;
     }
 
     /**
