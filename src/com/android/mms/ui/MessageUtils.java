/*
 * Copyright (C) 2008 Esmertec AG.
 * Copyright (C) 2008 The Android Open Source Project
 *
 * Licensed under the Apache License, Version 2.0 (the "License");
 * you may not use this file except in compliance with the License.
 * You may obtain a copy of the License at
 *
 *      http://www.apache.org/licenses/LICENSE-2.0
 *
 * Unless required by applicable law or agreed to in writing, software
 * distributed under the License is distributed on an "AS IS" BASIS,
 * WITHOUT WARRANTIES OR CONDITIONS OF ANY KIND, either express or implied.
 * See the License for the specific language governing permissions and
 * limitations under the License.
 */

package com.android.mms.ui;

import com.android.mms.MmsConfig;
import com.android.mms.R;
import com.android.mms.model.SlideModel;
import com.android.mms.model.SlideshowModel;
import com.android.mms.model.CarrierContentRestriction;
import com.android.mms.transaction.MessagingNotification;
import com.android.mms.transaction.MmsMessageSender;
import com.android.mms.util.AddressUtils;
import com.google.android.mms.ContentType;
import com.google.android.mms.MmsException;
import com.google.android.mms.pdu.CharacterSets;
import com.google.android.mms.pdu.EncodedStringValue;
import com.google.android.mms.pdu.MultimediaMessagePdu;
import com.google.android.mms.pdu.NotificationInd;
import com.google.android.mms.pdu.PduHeaders;
import com.google.android.mms.pdu.PduPart;
import com.google.android.mms.pdu.PduPersister;
import com.google.android.mms.pdu.RetrieveConf;
import com.google.android.mms.pdu.SendReq;
import com.google.android.mms.util.SqliteWrapper;

import android.app.Activity;
import android.app.AlertDialog;
import android.app.ProgressDialog;
import android.content.ContentUris;
import android.content.ContentValues;
import android.content.Context;
import android.content.DialogInterface;
import android.content.Intent;
import android.content.DialogInterface.OnCancelListener;
import android.content.DialogInterface.OnClickListener;
import android.content.res.Resources;
import android.database.Cursor;
import android.graphics.Bitmap;
import android.graphics.Bitmap.CompressFormat;
import android.media.RingtoneManager;
import android.net.Uri;
import android.os.Handler;
import android.provider.Settings;
import android.provider.Telephony.Mms;
import android.provider.Telephony.Sms;
import android.provider.Telephony.Threads;
import android.telephony.PhoneNumberUtils;
import android.telephony.TelephonyManager;
import android.text.TextUtils;
import android.text.format.DateUtils;
import android.text.format.Time;
import android.text.style.URLSpan;
import android.util.Log;

import java.io.ByteArrayOutputStream;
import java.lang.ref.WeakReference;
import java.util.ArrayList;
import java.util.HashMap;
import java.util.Map;
import java.util.concurrent.ConcurrentHashMap;

/**
 * An utility class for managing messages.
 */
public class MessageUtils {
    interface ResizeImageResultCallback {
        void onResizeResult(PduPart part);
    }

    private static final String TAG = "MessageUtils";
    private static String sLocalNumber;

    // Cache of both groups of space-separated ids to their full
    // comma-separated display names, as well as individual ids to
    // display names.
    // TODO: is it possible for canonical address ID keys to be
    // re-used?  SQLite does reuse IDs on NULL id_ insert, but does
    // anything ever delete from the mmssms.db canonical_addresses
    // table?  Nothing that I could find.
    private static final Map<String, String> sRecipientAddress =
            new ConcurrentHashMap<String, String>(20 /* initial capacity */);

    public static final int READ_THREAD   = 1;

    // Cache the most previous lookup of whether we're in 24-hour
    // display mode, as that's an expensive operation based on
    // traceview results (as of 2008-12-27). These are both guarded
    // by a class lock.
    private static WeakReference<Context> s24HourLastContext;
    private static boolean sCached24HourMode;

    private MessageUtils() {
        // Forbidden being instantiated.
    }

    public static String getMessageDetails(Context context, Cursor cursor, int size) {
        if (cursor == null) {
            return null;
        }

        if ("mms".equals(cursor.getString(MessageListAdapter.COLUMN_MSG_TYPE))) {
            int type = cursor.getInt(MessageListAdapter.COLUMN_MMS_MESSAGE_TYPE);
            switch (type) {
                case PduHeaders.MESSAGE_TYPE_NOTIFICATION_IND:
                    return getNotificationIndDetails(context, cursor);
                case PduHeaders.MESSAGE_TYPE_RETRIEVE_CONF:
                case PduHeaders.MESSAGE_TYPE_SEND_REQ:
                    return getMultimediaMessageDetails(context, cursor, size);
                default:
                    Log.w(TAG, "No details could be retrieved.");
                    return "";
            }
        } else {
            return getTextMessageDetails(context, cursor);
        }
    }

    private static String getNotificationIndDetails(Context context, Cursor cursor) {
        StringBuilder details = new StringBuilder();
        Resources res = context.getResources();

        long id = cursor.getLong(MessageListAdapter.COLUMN_ID);
        Uri uri = ContentUris.withAppendedId(Mms.CONTENT_URI, id);
        NotificationInd nInd;

        try {
            nInd = (NotificationInd) PduPersister.getPduPersister(
                    context).load(uri);
        } catch (MmsException e) {
            Log.e(TAG, "Failed to load the message: " + uri, e);
            return context.getResources().getString(R.string.cannot_get_details);
        }

        // Message Type: Mms Notification.
        details.append(res.getString(R.string.message_type_label));
        details.append(res.getString(R.string.multimedia_notification));

        // From: ***
        String from = extractEncStr(context, nInd.getFrom());
        details.append('\n');
        details.append(res.getString(R.string.from_label));
        details.append(!TextUtils.isEmpty(from)? from:
                                 res.getString(R.string.hidden_sender_address));

        // Date: ***
        details.append('\n');
        details.append(res.getString(
                                R.string.expire_on,
                                MessageUtils.formatTimeStampString(
                                        context, nInd.getExpiry() * 1000L, true)));

        // Subject: ***
        details.append('\n');
        details.append(res.getString(R.string.subject_label));

        EncodedStringValue subject = nInd.getSubject();
        if (subject != null) {
            details.append(subject.getString());
        }

        // Message class: Personal/Advertisement/Infomational/Auto
        details.append('\n');
        details.append(res.getString(R.string.message_class_label));
        details.append(new String(nInd.getMessageClass()));

        // Message size: *** KB
        details.append('\n');
        details.append(res.getString(R.string.message_size_label));
        details.append(String.valueOf((nInd.getMessageSize() + 1023) / 1024));
        details.append(context.getString(R.string.kilobyte));

        return details.toString();
    }

    private static String getMultimediaMessageDetails(
            Context context, Cursor cursor, int size) {
        int type = cursor.getInt(MessageListAdapter.COLUMN_MMS_MESSAGE_TYPE);
        if (type == PduHeaders.MESSAGE_TYPE_NOTIFICATION_IND) {
            return getNotificationIndDetails(context, cursor);
        }

        StringBuilder details = new StringBuilder();
        Resources res = context.getResources();

        long id = cursor.getLong(MessageListAdapter.COLUMN_ID);
        Uri uri = ContentUris.withAppendedId(Mms.CONTENT_URI, id);
        MultimediaMessagePdu msg;

        try {
            msg = (MultimediaMessagePdu) PduPersister.getPduPersister(
                    context).load(uri);
        } catch (MmsException e) {
            Log.e(TAG, "Failed to load the message: " + uri, e);
            return context.getResources().getString(R.string.cannot_get_details);
        }

        // Message Type: Text message.
        details.append(res.getString(R.string.message_type_label));
        details.append(res.getString(R.string.multimedia_message));

        if (msg instanceof RetrieveConf) {
            // From: ***
            String from = extractEncStr(context, ((RetrieveConf) msg).getFrom());
            details.append('\n');
            details.append(res.getString(R.string.from_label));
            details.append(!TextUtils.isEmpty(from)? from:
                                  res.getString(R.string.hidden_sender_address));
        }

        // To: ***
        details.append('\n');
        details.append(res.getString(R.string.to_address_label));
        EncodedStringValue[] to = msg.getTo();
        if (to != null) {
            details.append(EncodedStringValue.concat(to));
        }
        else {
            Log.w(TAG, "recipient list is empty!");
        }
            

        // Bcc: ***
        if (msg instanceof SendReq) {
            EncodedStringValue[] values = ((SendReq) msg).getBcc();
            if ((values != null) && (values.length > 0)) {
                details.append('\n');
                details.append(res.getString(R.string.bcc_label));
                details.append(EncodedStringValue.concat(values));
            }
        }

        // Date: ***
        details.append('\n');
        int msgBox = cursor.getInt(MessageListAdapter.COLUMN_MMS_MESSAGE_BOX);
        if (msgBox == Mms.MESSAGE_BOX_DRAFTS) {
            details.append(res.getString(R.string.saved_label));
        } else if (msgBox == Mms.MESSAGE_BOX_INBOX) {
            details.append(res.getString(R.string.received_label));
        } else {
            details.append(res.getString(R.string.sent_label));
        }

        details.append(MessageUtils.formatTimeStampString(
                context, msg.getDate() * 1000L, true));

        // Subject: ***
        details.append('\n');
        details.append(res.getString(R.string.subject_label));

        EncodedStringValue subject = msg.getSubject();
        if (subject != null) {
            String subStr = subject.getString();
            // Message size should include size of subject.
            size += subStr.length();
            details.append(subStr);
        }

        // Priority: High/Normal/Low
        details.append('\n');
        details.append(res.getString(R.string.priority_label));
        details.append(getPriorityDescription(context, msg.getPriority()));

        // Message size: *** KB
        details.append('\n');
        details.append(res.getString(R.string.message_size_label));
        details.append((size - 1)/1000 + 1);
        details.append(" KB");

        return details.toString();
    }

    private static String getTextMessageDetails(Context context, Cursor cursor) {
        StringBuilder details = new StringBuilder();
        Resources res = context.getResources();

        // Message Type: Text message.
        details.append(res.getString(R.string.message_type_label));
        details.append(res.getString(R.string.text_message));

        // Address: ***
        details.append('\n');
        int smsType = cursor.getInt(MessageListAdapter.COLUMN_SMS_TYPE);
        if (Sms.isOutgoingFolder(smsType)) {
            details.append(res.getString(R.string.to_address_label));
        } else {
            details.append(res.getString(R.string.from_label));
        }
        details.append(cursor.getString(MessageListAdapter.COLUMN_SMS_ADDRESS));

        // Date: ***
        details.append('\n');
        if (smsType == Sms.MESSAGE_TYPE_DRAFT) {
            details.append(res.getString(R.string.saved_label));
        } else if (smsType == Sms.MESSAGE_TYPE_INBOX) {
            details.append(res.getString(R.string.received_label));
        } else {
            details.append(res.getString(R.string.sent_label));
        }

        long date = cursor.getLong(MessageListAdapter.COLUMN_SMS_DATE);
        details.append(MessageUtils.formatTimeStampString(context, date, true));

        return details.toString();
    }

    static private String getPriorityDescription(Context context, int PriorityValue) {
        Resources res = context.getResources();
        switch(PriorityValue) {
            case PduHeaders.PRIORITY_HIGH:
                return res.getString(R.string.priority_high);
            case PduHeaders.PRIORITY_LOW:
                return res.getString(R.string.priority_low);
            case PduHeaders.PRIORITY_NORMAL:
            default:
                return res.getString(R.string.priority_normal);
        }
    }

    public static int getAttachmentType(SlideshowModel model) {
        if (model == null) {
            return AttachmentEditor.EMPTY;
        }

        int numberOfSlides = model.size();
        if (numberOfSlides > 1) {
            return AttachmentEditor.SLIDESHOW_ATTACHMENT;
        } else if (numberOfSlides == 1) {
            // Only one slide in the slide-show.
            SlideModel slide = model.get(0);
            if (slide.hasVideo()) {
                return AttachmentEditor.VIDEO_ATTACHMENT;
            }

            if (slide.hasAudio() && slide.hasImage()) {
                return AttachmentEditor.SLIDESHOW_ATTACHMENT;
            }

            if (slide.hasAudio()) {
                return AttachmentEditor.AUDIO_ATTACHMENT;
            }

            if (slide.hasImage()) {
                return AttachmentEditor.IMAGE_ATTACHMENT;
            }

            if (slide.hasText()) {
                return AttachmentEditor.TEXT_ONLY;
            }
        }

        return AttachmentEditor.EMPTY;
    }
    
    public static String formatTimeStampString(Context context, long when) {
        return formatTimeStampString(context, when, false);
    }

    public static String formatTimeStampString(Context context, long when, boolean fullFormat) {
        Time then = new Time();
        then.set(when);
        Time now = new Time();
        now.setToNow();

        // Basic settings for formatDateTime() we want for all cases.
        int format_flags = DateUtils.FORMAT_NO_NOON_MIDNIGHT |
                           DateUtils.FORMAT_ABBREV_ALL |
                           DateUtils.FORMAT_CAP_AMPM;
        
        // If the message is from a different year, show the date and year.
        if (then.year != now.year) {
            format_flags |= DateUtils.FORMAT_SHOW_YEAR | DateUtils.FORMAT_SHOW_DATE;
        } else if (then.yearDay != now.yearDay) {
            // If it is from a different day than today, show only the date.
            format_flags |= DateUtils.FORMAT_SHOW_DATE;
        } else {
<<<<<<< HEAD
            resId = R.string.time_stamp_full;
            if (then.year == now.year) {
                if ((then.month == now.month) && (then.monthDay == now.monthDay)) {
                    resId = is24HourMode ? R.string.time_stamp_same_day_24_format
                            : R.string.time_stamp_same_day_12_format;
                } else {
                    resId = R.string.time_stamp_same_year;
                }
            }
=======
            // Otherwise, if the message is from today, show the time.
            format_flags |= DateUtils.FORMAT_SHOW_TIME;
>>>>>>> 1a4b3a26
        }

<<<<<<< HEAD
    /**
     * @return true if clock is set to 24-hour mode
     */
    static synchronized boolean get24HourMode(final Context context) {
        if (s24HourLastContext != null &&
            s24HourLastContext.get() == context) {
            return sCached24HourMode;
        }
        s24HourLastContext = new WeakReference<Context>(context);
        sCached24HourMode = android.text.format.DateFormat.is24HourFormat(context);
        return sCached24HourMode;
=======
        return DateUtils.formatDateTime(context, when, format_flags);
>>>>>>> 1a4b3a26
    }

    /**
     * @parameter recipientIds space-separated list of ids
     */
    public static String getRecipientsByIds(Context context, String recipientIds) {
        String value = sRecipientAddress.get(recipientIds);
        if (value != null) {
            return value;
        }
        if (!TextUtils.isEmpty(recipientIds)) {
            StringBuilder addressBuf = extractIdsToAddresses(context, recipientIds);
            if (addressBuf == null) {
                // temporary error?  Don't memoize.
                return "";
            }
            value = addressBuf.toString();
        } else {
            value = "";
        }
        sRecipientAddress.put(recipientIds, value);
        return value;
    }

    private static StringBuilder extractIdsToAddresses(Context context,
            String recipients) {
        StringBuilder addressBuf = new StringBuilder();
        String[] recipientIds = recipients.split(" ");
        boolean firstItem = true;
        for (String recipientId : recipientIds) {
            String value = sRecipientAddress.get(recipientId);
            if (value == null) {
                Uri uri = Uri.parse("content://mms-sms/canonical-address/" +
                                    recipientId);
                Cursor c = SqliteWrapper.query(context, context.getContentResolver(),
                                               uri, null, null, null, null);
                if (c != null) {
                    try {
                        if (c.moveToFirst()) {
                            value = c.getString(0);
                        }
                    } finally {
                        c.close();
                    }
                }
            }
            if (value == null) {
                continue;
            }
            sRecipientAddress.put(recipientId, value);
            if (firstItem) {
                firstItem = false;
            } else {
                addressBuf.append(";");
            }
            addressBuf.append(value);
        }

        return (addressBuf.length() == 0) ? null : addressBuf;
    }

    public static String getAddressByThreadId(Context context, long threadId) {
        String[] projection = new String[] { Threads.RECIPIENT_IDS };

        Uri.Builder builder = Threads.CONTENT_URI.buildUpon();
        builder.appendQueryParameter("simple", "true");
        Cursor cursor = SqliteWrapper.query(context, context.getContentResolver(),
                            builder.build(), projection,
                            Threads._ID + "=" + threadId, null, null);

        if (cursor != null) {
            try {
                if ((cursor.getCount() == 1) && cursor.moveToFirst()) {
                    String address = getRecipientsByIds(context,
                            cursor.getString(0));
                    if (!TextUtils.isEmpty(address)) {
                        return address;
                    }
                }
            } finally {
                cursor.close();
            }
        }
        return null;
    }

    public static void selectAudio(Context context, int requestCode) {
        if (context instanceof Activity) {
            Intent intent = new Intent(RingtoneManager.ACTION_RINGTONE_PICKER);
            intent.putExtra(RingtoneManager.EXTRA_RINGTONE_SHOW_DEFAULT, false);
            intent.putExtra(RingtoneManager.EXTRA_RINGTONE_SHOW_SILENT, false);
            intent.putExtra(RingtoneManager.EXTRA_RINGTONE_TITLE, 
                    context.getString(R.string.select_audio));
            ((Activity) context).startActivityForResult(intent, requestCode);
        }
    }

    public static void recordSound(Context context, int requestCode) {
        if (context instanceof Activity) {
            Intent intent = new Intent(Intent.ACTION_GET_CONTENT);
            intent.setType(ContentType.AUDIO_AMR);
            intent.setClassName("com.android.soundrecorder",
                    "com.android.soundrecorder.SoundRecorder");

            ((Activity) context).startActivityForResult(intent, requestCode);
        }
    }

    public static void selectVideo(Context context, int requestCode) {
        selectMediaByType(context, requestCode, ContentType.VIDEO_UNSPECIFIED);
    }

    public static void selectImage(Context context, int requestCode) {
        selectMediaByType(context, requestCode, ContentType.IMAGE_UNSPECIFIED);
    }

    private static void selectMediaByType(
            Context context, int requestCode, String contentType) {
         if (context instanceof Activity) {

            Intent innerIntent = new Intent(Intent.ACTION_GET_CONTENT);

            innerIntent.setType(contentType);

            Intent wrapperIntent = Intent.createChooser(innerIntent, null);

            ((Activity) context).startActivityForResult(wrapperIntent, requestCode);
        }
    }

    public static void showErrorDialog(Context context,
            String title, String message) {
        AlertDialog.Builder builder = new AlertDialog.Builder(context);

        builder.setIcon(R.drawable.ic_sms_error);
        builder.setTitle(title);
        builder.setMessage(message);
        builder.setPositiveButton(android.R.string.ok, null);
        builder.show();
    }

    public static Uri saveBitmapAsPart(Context context, Uri messageUri, Bitmap bitmap)
            throws MmsException {
        ByteArrayOutputStream os = new ByteArrayOutputStream();
        bitmap.compress(CompressFormat.JPEG,
                MmsConfig.IMAGE_COMPRESSION_QUALITY, os);

        PduPart part = new PduPart();

        part.setContentType("image/jpeg".getBytes());
        String contentId = "Image" + System.currentTimeMillis();
        part.setContentLocation((contentId + ".jpg").getBytes());
        part.setContentId(contentId.getBytes());
        part.setData(os.toByteArray());

        return PduPersister.getPduPersister(context).persistPart(part,
                        ContentUris.parseId(messageUri));
    }

    public static void markAsRead(Context context, long threadId) {
        ContentValues values = new ContentValues(1);
        values.put("read", READ_THREAD);
        SqliteWrapper.update(context, context.getContentResolver(),
                ContentUris.withAppendedId(Threads.CONTENT_URI, threadId),
                values, "read=0", null);
        MessagingNotification.updateNewMessageIndicator(context, threadId);
    }

    public static void resizeImageAsync(final Context context,
            final Uri imageUri, final Handler handler,
            final ResizeImageResultCallback cb) {
        final ProgressDialog progressDialog = ProgressDialog.show(
                context,
                context.getText(R.string.image_too_large),
                context.getText(R.string.compressing),
                true,
                false);

        new Thread(new Runnable() {
            public void run() {
                final PduPart part;
                try {
                    UriImage image = new UriImage(context, imageUri);
                    part = image.getResizedImageAsPart(
                        CarrierContentRestriction.IMAGE_WIDTH_LIMIT,
                        CarrierContentRestriction.IMAGE_HEIGHT_LIMIT);
                } finally {
                    progressDialog.dismiss();
                }

                handler.post(new Runnable() {
                    public void run() {
                        cb.onResizeResult(part);
                    }
                });
            }
        }).start();
    }

    public static void showResizeConfirmDialog(Context context,
            OnClickListener resizeListener,
            final Runnable cancel) {
        AlertDialog.Builder builder = new AlertDialog.Builder(context)
            .setIcon(R.drawable.ic_sms_error)
            .setTitle(R.string.image_too_large)
            .setMessage(R.string.ask_for_automatically_resize)
            .setPositiveButton(R.string.resize, resizeListener);

        if (cancel == null) {
            builder.setCancelable(true)
                .setNegativeButton(R.string.no, null);
        } else {
            OnClickListener clickCancel = new OnClickListener() {
                public void onClick(DialogInterface dialog, int which) {
                    cancel.run();
                }
            };

            OnCancelListener cancelListener = new OnCancelListener() {
                public void onCancel(DialogInterface dialog) {
                    cancel.run();
                }
            };

            builder.setNegativeButton(R.string.no, clickCancel)
                .setOnCancelListener(cancelListener);
        }


        builder.show();
    }

    public static void showDiscardDraftConfirmDialog(Context context,
            OnClickListener listener) {
        new AlertDialog.Builder(context)
                .setIcon(android.R.drawable.ic_dialog_alert)
                .setTitle(R.string.discard_message)
                .setMessage(R.string.discard_message_reason)
                .setPositiveButton(R.string.yes, listener)
                .setNegativeButton(R.string.no, null)
                .show();
    }

    private static String getLocalNumber() {
        if (null == sLocalNumber) {
            sLocalNumber = TelephonyManager.getDefault().getLine1Number();
        }
        return sLocalNumber;
    }

    public static boolean isLocalNumber(String number) {
        return PhoneNumberUtils.compare(number, getLocalNumber());
    }

    public static void handleReadReport(final Context context,
            final long threadId,
            final int status,
            final Runnable callback) {
        String selection = Mms.MESSAGE_TYPE + " = " + PduHeaders.MESSAGE_TYPE_RETRIEVE_CONF
            + " AND " + Mms.READ + " = 0"
            + " AND " + Mms.READ_REPORT + " = " + PduHeaders.VALUE_YES;

        if (threadId != -1) {
            selection = selection + " AND " + Mms.THREAD_ID + " = " + threadId;
        }

        final Cursor c = SqliteWrapper.query(context, context.getContentResolver(),
                        Mms.Inbox.CONTENT_URI, new String[] {Mms._ID, Mms.MESSAGE_ID},
                        selection, null, null);

        if (c == null) {
            return;
        }

        final Map<String, String> map = new HashMap<String, String>();
        try {
            if (c.getCount() == 0) {
                if (callback != null) {
                    callback.run();
                }
                return;
            }

            while (c.moveToNext()) {
                Uri uri = ContentUris.withAppendedId(Mms.CONTENT_URI, c.getLong(0));
                map.put(c.getString(1), AddressUtils.getFrom(context, uri));
            }
        } finally {
            c.close();
        }

        OnClickListener positiveListener = new OnClickListener() {
            public void onClick(DialogInterface dialog, int which) {
                for (final Map.Entry<String, String> entry : map.entrySet()) {
                    MmsMessageSender.sendReadRec(context, entry.getValue(),
                                                 entry.getKey(), status);
                }

                if (callback != null) {
                    callback.run();
                }
            }
        };

        OnClickListener negativeListener = new OnClickListener() {
            public void onClick(DialogInterface dialog, int which) {
                if (callback != null) {
                    callback.run();
                }
            }
        };

        OnCancelListener cancelListener = new OnCancelListener() {
            public void onCancel(DialogInterface dialog) {
                if (callback != null) {
                    callback.run();
                }
            }
        };

        confirmReadReportDialog(context, positiveListener,
                                         negativeListener,
                                         cancelListener);
    }

    private static void confirmReadReportDialog(Context context,
            OnClickListener positiveListener, OnClickListener negativeListener,
            OnCancelListener cancelListener) {
        AlertDialog.Builder builder = new AlertDialog.Builder(context);
        builder.setCancelable(true);
        builder.setTitle(R.string.confirm);
        builder.setMessage(R.string.message_send_read_report);
        builder.setPositiveButton(R.string.yes, positiveListener);
        builder.setNegativeButton(R.string.no, negativeListener);
        builder.setOnCancelListener(cancelListener);
        builder.show();
    }

    public static String extractEncStrFromCursor(Cursor cursor,
            int columnRawBytes, int columnCharset) {
        String rawBytes = cursor.getString(columnRawBytes);
        int charset = cursor.getInt(columnCharset);

        if (TextUtils.isEmpty(rawBytes)) {
            return "";
        } else if (charset == CharacterSets.ANY_CHARSET) {
            return rawBytes;
        } else {
            return new EncodedStringValue(charset, PduPersister.getBytes(rawBytes)).getString();
        }
    }

    private static String extractEncStr(Context context, EncodedStringValue value) {
        if (value != null) {
            return value.getString();
        } else {
            return "";
        }
    }
    
    public static ArrayList<String> extractUris(URLSpan[] spans) {
        int size = spans.length;
        ArrayList<String> accumulator = new ArrayList<String>();

        for (int i = 0; i < size; i++) {
            accumulator.add(spans[i].getURL());
        }
        return accumulator;
    }

}<|MERGE_RESOLUTION|>--- conflicted
+++ resolved
@@ -381,6 +381,14 @@
                            DateUtils.FORMAT_ABBREV_ALL |
                            DateUtils.FORMAT_CAP_AMPM;
         
+        // DateUtils does this for you, but it ultimately makes the call to the slow
+        // DateFormat.is24HourFormat() method that we cache the result of, so
+        // override that for now until is24HourFormat() is made to be fast.
+        if (get24HourMode(context)) {
+            format_flags |= DateUtils.FORMAT_24HOUR;
+        } else {
+            format_flags |= DateUtils.FORMAT_12HOUR;
+        }
         // If the message is from a different year, show the date and year.
         if (then.year != now.year) {
             format_flags |= DateUtils.FORMAT_SHOW_YEAR | DateUtils.FORMAT_SHOW_DATE;
@@ -388,23 +396,13 @@
             // If it is from a different day than today, show only the date.
             format_flags |= DateUtils.FORMAT_SHOW_DATE;
         } else {
-<<<<<<< HEAD
-            resId = R.string.time_stamp_full;
-            if (then.year == now.year) {
-                if ((then.month == now.month) && (then.monthDay == now.monthDay)) {
-                    resId = is24HourMode ? R.string.time_stamp_same_day_24_format
-                            : R.string.time_stamp_same_day_12_format;
-                } else {
-                    resId = R.string.time_stamp_same_year;
-                }
-            }
-=======
             // Otherwise, if the message is from today, show the time.
             format_flags |= DateUtils.FORMAT_SHOW_TIME;
->>>>>>> 1a4b3a26
-        }
-
-<<<<<<< HEAD
+        }
+
+        return DateUtils.formatDateTime(context, when, format_flags);
+    }
+    
     /**
      * @return true if clock is set to 24-hour mode
      */
@@ -416,9 +414,6 @@
         s24HourLastContext = new WeakReference<Context>(context);
         sCached24HourMode = android.text.format.DateFormat.is24HourFormat(context);
         return sCached24HourMode;
-=======
-        return DateUtils.formatDateTime(context, when, format_flags);
->>>>>>> 1a4b3a26
     }
 
     /**
