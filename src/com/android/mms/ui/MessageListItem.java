/*
 * Copyright (C) 2008 Esmertec AG.
 * Copyright (C) 2008 The Android Open Source Project
 *
 * Licensed under the Apache License, Version 2.0 (the "License");
 * you may not use this file except in compliance with the License.
 * You may obtain a copy of the License at
 *
 *      http://www.apache.org/licenses/LICENSE-2.0
 *
 * Unless required by applicable law or agreed to in writing, software
 * distributed under the License is distributed on an "AS IS" BASIS,
 * WITHOUT WARRANTIES OR CONDITIONS OF ANY KIND, either express or implied.
 * See the License for the specific language governing permissions and
 * limitations under the License.
 */

package com.android.mms.ui;

import java.util.Map;

import android.app.AlertDialog;
import android.content.Context;
import android.content.DialogInterface;
import android.content.Intent;
import android.graphics.Bitmap;
import android.graphics.BitmapFactory;
import android.graphics.Color;
import android.graphics.Typeface;
import android.graphics.drawable.Drawable;
import android.net.Uri;
import android.os.Handler;
import android.os.Message;
import android.provider.Browser;
import android.provider.Telephony.Mms;
import android.provider.Telephony.MmsSms;
import android.provider.Telephony.Sms;
import android.telephony.PhoneNumberUtils;
import android.text.Spannable;
import android.text.SpannableStringBuilder;
import android.text.TextUtils;
import android.text.method.HideReturnsTransformationMethod;
import android.text.style.AbsoluteSizeSpan;
import android.text.style.BackgroundColorSpan;
import android.text.style.ForegroundColorSpan;
import android.text.style.StyleSpan;
import android.text.style.URLSpan;
import android.util.AttributeSet;
import android.view.View;
import android.view.ViewGroup;
import android.view.View.OnClickListener;
import android.view.View.OnLongClickListener;
import android.widget.ArrayAdapter;
import android.widget.Button;
import android.widget.ImageButton;
import android.widget.ImageView;
import android.widget.LinearLayout;
import android.widget.TextView;

import com.android.mms.R;
import com.android.mms.data.WorkingMessage;
import com.android.mms.transaction.Transaction;
import com.android.mms.transaction.TransactionBundle;
import com.android.mms.transaction.TransactionService;
import com.android.mms.util.DownloadManager;
import com.android.mms.util.SmileyParser;
import com.google.android.mms.pdu.PduHeaders;

/**
 * This class provides view of a message in the messages list.
 */
public class MessageListItem extends LinearLayout implements
        SlideViewInterface, OnClickListener {
    public static final String EXTRA_URLS = "com.android.mms.ExtraUrls";

    private static final String TAG = "MessageListItem";
    private static final StyleSpan STYLE_BOLD = new StyleSpan(Typeface.BOLD);

    static final int MSG_LIST_EDIT_MMS   = 1;
    static final int MSG_LIST_EDIT_SMS   = 2;

    private View mMsgListItem;
    private View mMmsView;
    private ImageView mImageView;
    private ImageView mRightStatusIndicator;
    private ImageButton mSlideShowButton;
    private TextView mBodyTextView;
    private Button mDownloadButton;
    private TextView mDownloadingLabel;
    private Handler mHandler;
    private MessageItem mMessageItem;

    public MessageListItem(Context context) {
        super(context);
    }

    public MessageListItem(Context context, AttributeSet attrs) {
        super(context, attrs);
    }

    @Override
    protected void onFinishInflate() {
        super.onFinishInflate();

        mMsgListItem = findViewById(R.id.msg_list_item);
        mBodyTextView = (TextView) findViewById(R.id.text_view);
        mRightStatusIndicator = (ImageView) findViewById(R.id.right_status_indicator);
    }

    public void bind(MessageItem msgItem) {
        mMessageItem = msgItem;

        setLongClickable(false);

        switch (msgItem.mMessageType) {
            case PduHeaders.MESSAGE_TYPE_NOTIFICATION_IND:
                bindNotifInd(msgItem);
                break;
            default:
                bindCommonMessage(msgItem);
                break;
        }
    }

    public MessageItem getMessageItem() {
        return mMessageItem;
    }

    public void setMsgListItemHandler(Handler handler) {
        mHandler = handler;
    }

    private void bindNotifInd(final MessageItem msgItem) {
        hideMmsViewIfNeeded();

        String msgSizeText = mContext.getString(R.string.message_size_label)
                                + String.valueOf((msgItem.mMessageSize + 1023) / 1024)
                                + mContext.getString(R.string.kilobyte);

        mBodyTextView.setText(formatMessage(msgItem.mContact, null, msgItem.mSubject,
                                            msgSizeText + "\n" + msgItem.mTimestamp,
                                            msgItem.mHighlight));

        int state = DownloadManager.getInstance().getState(msgItem.mMessageUri);
        switch (state) {
            case DownloadManager.STATE_DOWNLOADING:
                inflateDownloadControls();
                mDownloadingLabel.setVisibility(View.VISIBLE);
                mDownloadButton.setVisibility(View.GONE);
                break;
            case DownloadManager.STATE_UNSTARTED:
            case DownloadManager.STATE_TRANSIENT_FAILURE:
            case DownloadManager.STATE_PERMANENT_FAILURE:
            default:
                setLongClickable(true);
                inflateDownloadControls();
                mDownloadingLabel.setVisibility(View.GONE);
                mDownloadButton.setVisibility(View.VISIBLE);
                mDownloadButton.setOnClickListener(new OnClickListener() {
                    public void onClick(View v) {
                        mDownloadingLabel.setVisibility(View.VISIBLE);
                        mDownloadButton.setVisibility(View.GONE);
                        Intent intent = new Intent(mContext, TransactionService.class);
                        intent.putExtra(TransactionBundle.URI, msgItem.mMessageUri.toString());
                        intent.putExtra(TransactionBundle.TRANSACTION_TYPE,
                                Transaction.RETRIEVE_TRANSACTION);
                        mContext.startService(intent);
                    }
                });
                break;
        }

        // Hide the error indicator.
        mRightStatusIndicator.setVisibility(View.GONE);

        drawLeftStatusIndicator(msgItem.mBoxId);
    }

    private void bindCommonMessage(final MessageItem msgItem) {
        if (mDownloadButton != null) {
            mDownloadButton.setVisibility(View.GONE);
            mDownloadingLabel.setVisibility(View.GONE);
        }
        // Since the message text should be concatenated with the sender's
        // address(or name), I have to display it here instead of
        // displaying it by the Presenter.
        mBodyTextView.setTransformationMethod(HideReturnsTransformationMethod.getInstance());

        // Get and/or lazily set the formatted message from/on the
        // MessageItem.  Because the MessageItem instances come from a
        // cache (currently of size ~50), the hit rate on avoiding the
        // expensive formatMessage() call is very high.
        CharSequence formattedMessage = msgItem.getCachedFormattedMessage();
        if (formattedMessage == null) {
            formattedMessage = formatMessage(msgItem.mContact, msgItem.mBody,
                                             msgItem.mSubject, msgItem.mTimestamp,
                                             msgItem.mHighlight);
            msgItem.setCachedFormattedMessage(formattedMessage);
        }
        mBodyTextView.setText(formattedMessage);

        if (msgItem.isSms()) {
            hideMmsViewIfNeeded();
        } else {
            Presenter presenter = PresenterFactory.getPresenter(
                    "MmsThumbnailPresenter", mContext,
                    this, msgItem.mSlideshow);
            presenter.present();

            if (msgItem.mAttachmentType != WorkingMessage.TEXT) {
                inflateMmsView();
                mMmsView.setVisibility(View.VISIBLE);
                setOnClickListener(msgItem);
                drawPlaybackButton(msgItem);
            } else {
                hideMmsViewIfNeeded();
            }
        }

        drawLeftStatusIndicator(msgItem.mBoxId);
        drawRightStatusIndicator(msgItem);
    }

    private void hideMmsViewIfNeeded() {
        if (mMmsView != null) {
            mMmsView.setVisibility(View.GONE);
        }
    }

    public void startAudio() {
        // TODO Auto-generated method stub
    }

    public void startVideo() {
        // TODO Auto-generated method stub
    }

    public void setAudio(Uri audio, String name, Map<String, ?> extras) {
        // TODO Auto-generated method stub
    }

    public void setImage(String name, Bitmap bitmap) {
        inflateMmsView();

        if (null == bitmap) {
            bitmap = BitmapFactory.decodeResource(getResources(),
                    R.drawable.ic_missing_thumbnail_picture);
        }
        mImageView.setImageBitmap(bitmap);
        mImageView.setVisibility(VISIBLE);
    }

    private void inflateMmsView() {
        if (mMmsView == null) {
            //inflate the surrounding view_stub
            findViewById(R.id.mms_layout_view_stub).setVisibility(VISIBLE);

            mMmsView = findViewById(R.id.mms_view);
            mImageView = (ImageView) findViewById(R.id.image_view);
            mSlideShowButton = (ImageButton) findViewById(R.id.play_slideshow_button);
        }
    }

    private void inflateDownloadControls() {
        if (mDownloadButton == null) {
            //inflate the download controls
            findViewById(R.id.mms_downloading_view_stub).setVisibility(VISIBLE);
            mDownloadButton = (Button) findViewById(R.id.btn_download_msg);
            mDownloadingLabel = (TextView) findViewById(R.id.label_downloading);
        }
    }

    private CharSequence formatMessage(String contact, String body, String subject,
                                       String timestamp, String highlight) {
        CharSequence template = mContext.getResources().getText(R.string.name_colon);
        SpannableStringBuilder buf =
            new SpannableStringBuilder(TextUtils.replace(template,
                new String[] { "%s" },
                new CharSequence[] { contact }));

        boolean hasSubject = !TextUtils.isEmpty(subject);
        if (hasSubject) {
            buf.append(mContext.getResources().getString(R.string.inline_subject, subject));
        }

        if (!TextUtils.isEmpty(body)) {
            if (hasSubject) {
                buf.append(" - ");
            }
            SmileyParser parser = SmileyParser.getInstance();
            buf.append(parser.addSmileySpans(body));
        }
        if (!TextUtils.isEmpty(timestamp)) {
            buf.append("\n");
            int startOffset = buf.length();

            // put a one pixel high spacer line between the message and the time stamp as requested
            // by the spec.
            buf.append("\n");
            buf.setSpan(new AbsoluteSizeSpan(3), startOffset, buf.length(),
                    Spannable.SPAN_EXCLUSIVE_EXCLUSIVE);

            startOffset = buf.length();
            buf.append(timestamp);
            buf.setSpan(new AbsoluteSizeSpan(12), startOffset, buf.length(),
                    Spannable.SPAN_EXCLUSIVE_EXCLUSIVE);
            // Make the timestamp text not as dark
            int color = mContext.getResources().getColor(R.color.timestamp_color);
            buf.setSpan(new ForegroundColorSpan(color), startOffset, buf.length(),
                    Spannable.SPAN_EXCLUSIVE_EXCLUSIVE);
        }
        if (highlight != null) {
            int highlightLen = highlight.length();

            String s = buf.toString().toLowerCase();
            int prev = 0;
            while (true) {
                int index = s.indexOf(highlight, prev);
                if (index == -1) {
                    break;
                }
                buf.setSpan(new StyleSpan(Typeface.BOLD), index, index + highlightLen, 0);
                prev = index + highlightLen;
            }
        }
        return buf;
    }

    private void drawPlaybackButton(MessageItem msgItem) {
        switch (msgItem.mAttachmentType) {
            case WorkingMessage.SLIDESHOW:
            case WorkingMessage.AUDIO:
            case WorkingMessage.VIDEO:
                // Show the 'Play' button and bind message info on it.
                mSlideShowButton.setTag(msgItem);
                // Set call-back for the 'Play' button.
                mSlideShowButton.setOnClickListener(this);
                mSlideShowButton.setVisibility(View.VISIBLE);
                setLongClickable(true);

                // When we show the mSlideShowButton, this list item's onItemClickListener doesn't
                // get called. (It gets set in ComposeMessageActivity:
                // mMsgListView.setOnItemClickListener) Here we explicitly set the item's
                // onClickListener. It allows the item to respond to embedded html links and at the
                // same time, allows the slide show play button to work.
                setOnClickListener(new OnClickListener() {
                    public void onClick(View v) {
                        onMessageListItemClick();
                    }
                });
                break;
            default:
                mSlideShowButton.setVisibility(View.GONE);
                break;
        }
    }

    // OnClick Listener for the playback button
    public void onClick(View v) {
        MessageItem mi = (MessageItem) v.getTag();
        switch (mi.mAttachmentType) {
            case WorkingMessage.VIDEO:
            case WorkingMessage.AUDIO:
            case WorkingMessage.SLIDESHOW:
                MessageUtils.viewMmsMessageAttachment(mContext, mi.mMessageUri, mi.mSlideshow);
                break;
        }
    }

    public void onMessageListItemClick() {
        URLSpan[] spans = mBodyTextView.getUrls();

        if (spans.length == 0) {
            // Do nothing.
        } else if (spans.length == 1) {
            Uri uri = Uri.parse(spans[0].getURL());
            Intent intent = new Intent(Intent.ACTION_VIEW, uri);
            intent.putExtra(Browser.EXTRA_APPLICATION_ID, mContext.getPackageName());
            intent.setFlags(Intent.FLAG_ACTIVITY_CLEAR_WHEN_TASK_RESET);
            mContext.startActivity(intent);
        } else {
            final java.util.ArrayList<String> urls = MessageUtils.extractUris(spans);

            ArrayAdapter<String> adapter =
                new ArrayAdapter<String>(mContext, android.R.layout.select_dialog_item, urls) {
                public View getView(int position, View convertView, ViewGroup parent) {
                    View v = super.getView(position, convertView, parent);
                    try {
                        String url = getItem(position).toString();
                        TextView tv = (TextView) v;
                        Drawable d = mContext.getPackageManager().getActivityIcon(new Intent(Intent.ACTION_VIEW, Uri.parse(url)));
                        if (d != null) {
                            d.setBounds(0, 0, d.getIntrinsicHeight(), d.getIntrinsicHeight());
                            tv.setCompoundDrawablePadding(10);
                            tv.setCompoundDrawables(d, null, null, null);
                        }
                        final String telPrefix = "tel:";
                        if (url.startsWith(telPrefix)) {
                            url = PhoneNumberUtils.formatNumber(url.substring(telPrefix.length()));
                        }
                        tv.setText(url);
                    } catch (android.content.pm.PackageManager.NameNotFoundException ex) {
                        ;
                    }
                    return v;
                }
            };

            AlertDialog.Builder b = new AlertDialog.Builder(mContext);

            DialogInterface.OnClickListener click = new DialogInterface.OnClickListener() {
                public final void onClick(DialogInterface dialog, int which) {
                    if (which >= 0) {
                        Uri uri = Uri.parse(urls.get(which));
                        Intent intent = new Intent(Intent.ACTION_VIEW, uri);
                        intent.putExtra(Browser.EXTRA_APPLICATION_ID, mContext.getPackageName());
                        intent.setFlags(Intent.FLAG_ACTIVITY_CLEAR_WHEN_TASK_RESET);
                        mContext.startActivity(intent);
                    }
                }
            };

            b.setTitle(R.string.select_link_title);
            b.setCancelable(true);
            b.setAdapter(adapter, click);

            b.setNegativeButton(android.R.string.cancel, new DialogInterface.OnClickListener() {
                public final void onClick(DialogInterface dialog, int which) {
                    dialog.dismiss();
                }
            });

            b.show();
        }
    }


    private void setOnClickListener(final MessageItem msgItem) {
        switch(msgItem.mAttachmentType) {
        case WorkingMessage.IMAGE:
        case WorkingMessage.VIDEO:
            mImageView.setOnClickListener(new OnClickListener() {
                public void onClick(View v) {
                    MessageUtils.viewMmsMessageAttachment(mContext, null, msgItem.mSlideshow);
                }
            });
            mImageView.setOnLongClickListener(new OnLongClickListener() {
                public boolean onLongClick(View v) {
                    return v.showContextMenu();
                }
            });
            break;

        default:
            mImageView.setOnClickListener(null);
            break;
        }
    }

    private void drawLeftStatusIndicator(int msgBoxId) {
        switch (msgBoxId) {
            case Mms.MESSAGE_BOX_INBOX:
                mMsgListItem.setBackgroundResource(R.drawable.listitem_background_lightblue);
                break;

            case Mms.MESSAGE_BOX_DRAFTS:
            case Sms.MESSAGE_TYPE_FAILED:
            case Sms.MESSAGE_TYPE_QUEUED:
            case Mms.MESSAGE_BOX_OUTBOX:
                mMsgListItem.setBackgroundResource(R.drawable.listitem_background);
                break;

            default:
                mMsgListItem.setBackgroundResource(R.drawable.listitem_background);
                break;
        }
    }

    public static boolean isFailedMessage(MessageItem msgItem) {
        boolean isFailedMms = msgItem.isMms()
                            && (msgItem.mErrorType >= MmsSms.ERR_TYPE_GENERIC_PERMANENT);
        boolean isFailedSms = msgItem.isSms()
                            && (msgItem.mBoxId == Sms.MESSAGE_TYPE_FAILED);
        return isFailedMms || isFailedSms;
    }

    private void setErrorIndicatorClickListener(final MessageItem msgItem) {
        String type = msgItem.mType;
        final int what;
        if (type.equals("sms")) {
            what = MSG_LIST_EDIT_SMS;
        } else {
            what = MSG_LIST_EDIT_MMS;
        }
        mRightStatusIndicator.setOnClickListener(new OnClickListener() {
            public void onClick(View v) {
                if (null != mHandler) {
                    Message msg = Message.obtain(mHandler, what);
                    msg.obj = new Long(msgItem.mMsgId);
                    msg.sendToTarget();
                }
            }
        });
    }

    private void drawRightStatusIndicator(MessageItem msgItem) {
        if (msgItem.isOutgoingMessage()) {
            if (isFailedMessage(msgItem)) {
                mRightStatusIndicator.setImageResource(R.drawable.ic_sms_mms_not_delivered);
                setErrorIndicatorClickListener(msgItem);
            } else {
                mRightStatusIndicator.setImageResource(R.drawable.ic_email_pending);
            }
            mRightStatusIndicator.setVisibility(View.VISIBLE);
        } else if (msgItem.mDeliveryStatus == MessageItem.DeliveryStatus.INFO || msgItem.mReadReport) {
            mRightStatusIndicator.setImageResource(R.drawable.ic_mms_message_details);
            mRightStatusIndicator.setVisibility(View.VISIBLE);
<<<<<<< HEAD
        } else if (msgItem.mDeliveryStatus == MessageItem.DeliveryStatus.PENDING) {
            mRightStatusIndicator.setImageResource(R.drawable.ic_sms_mms_pending);
            mRightStatusIndicator.setVisibility(View.VISIBLE);
        } else if (msgItem.mDeliveryStatus == MessageItem.DeliveryStatus.FAILED) {
            mRightStatusIndicator.setImageResource(R.drawable.ic_sms_mms_not_delivered);
            mRightStatusIndicator.setVisibility(View.VISIBLE);
        } else if (msgItem.mDeliveryStatus == MessageItem.DeliveryStatus.RECEIVED) {
            mRightStatusIndicator.setImageResource(R.drawable.ic_sms_mms_delivered);
=======
        } else if (msgItem.mLocked) {
            mRightStatusIndicator.setImageResource(R.drawable.ic_lock_message_sms);
>>>>>>> 772d2fdd
            mRightStatusIndicator.setVisibility(View.VISIBLE);
        } else {
            mRightStatusIndicator.setVisibility(View.GONE);
        }
    }

    public void setImageRegionFit(String fit) {
        // TODO Auto-generated method stub
    }

    public void setImageVisibility(boolean visible) {
        // TODO Auto-generated method stub
    }

    public void setText(String name, String text) {
        // TODO Auto-generated method stub
    }

    public void setTextVisibility(boolean visible) {
        // TODO Auto-generated method stub
    }

    public void setVideo(String name, Uri video) {
        inflateMmsView();
        Bitmap bitmap = VideoAttachmentView.createVideoThumbnail(mContext, video);
        if (null == bitmap) {
            bitmap = BitmapFactory.decodeResource(getResources(),
                    R.drawable.ic_missing_thumbnail_video);
        }
        mImageView.setImageBitmap(bitmap);
        mImageView.setVisibility(VISIBLE);
    }

    public void setVideoVisibility(boolean visible) {
        // TODO Auto-generated method stub
    }

    public void stopAudio() {
        // TODO Auto-generated method stub
    }

    public void stopVideo() {
        // TODO Auto-generated method stub
    }

    public void reset() {
        if (mImageView != null) {
            mImageView.setVisibility(GONE);
        }
    }

    public void setVisibility(boolean visible) {
        // TODO Auto-generated method stub
    }

    public void pauseAudio() {
        // TODO Auto-generated method stub

    }

    public void pauseVideo() {
        // TODO Auto-generated method stub

    }

    public void seekAudio(int seekTo) {
        // TODO Auto-generated method stub

    }

    public void seekVideo(int seekTo) {
        // TODO Auto-generated method stub

    }
}<|MERGE_RESOLUTION|>--- conflicted
+++ resolved
@@ -515,7 +515,6 @@
         } else if (msgItem.mDeliveryStatus == MessageItem.DeliveryStatus.INFO || msgItem.mReadReport) {
             mRightStatusIndicator.setImageResource(R.drawable.ic_mms_message_details);
             mRightStatusIndicator.setVisibility(View.VISIBLE);
-<<<<<<< HEAD
         } else if (msgItem.mDeliveryStatus == MessageItem.DeliveryStatus.PENDING) {
             mRightStatusIndicator.setImageResource(R.drawable.ic_sms_mms_pending);
             mRightStatusIndicator.setVisibility(View.VISIBLE);
@@ -524,10 +523,9 @@
             mRightStatusIndicator.setVisibility(View.VISIBLE);
         } else if (msgItem.mDeliveryStatus == MessageItem.DeliveryStatus.RECEIVED) {
             mRightStatusIndicator.setImageResource(R.drawable.ic_sms_mms_delivered);
-=======
+            mRightStatusIndicator.setVisibility(View.VISIBLE);
         } else if (msgItem.mLocked) {
             mRightStatusIndicator.setImageResource(R.drawable.ic_lock_message_sms);
->>>>>>> 772d2fdd
             mRightStatusIndicator.setVisibility(View.VISIBLE);
         } else {
             mRightStatusIndicator.setVisibility(View.GONE);
