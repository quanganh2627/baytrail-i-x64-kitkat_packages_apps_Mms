--- conflicted
+++ resolved
@@ -3177,24 +3177,16 @@
         // Using an existing handler for the post, rather than conjuring up a new one.
         mMessageListItemHandler.post(new Runnable() {
             public void run() {
-<<<<<<< HEAD
+                if (Log.isLoggable(LogTag.APP, Log.VERBOSE)) {
+                    log("[CMA] onUpdate contact updated: " + updated);
+                }
                 ContactList recipients = isRecipientsEditorVisible() ?
                         mRecipientsEditor.constructContactsFromInput() : getRecipients();
                 updateTitle(recipients);
-=======
-                if (Log.isLoggable(LogTag.APP, Log.VERBOSE)) {
-                    log("[CMA] onUpdate contact updated: " + updated);
-                }
-                ContactList recipients = getRecipients();
-                if (recipients.size() == 1) {
-                    updatePresence(recipients.get(0));
-                } else {
-                    updatePresence(null);
-                }
+
                 // The contact information for one (or more) of the recipients has changed.
                 // Rebuild the message list so each MessageItem will get the last contact info.
                 ComposeMessageActivity.this.mMsgListAdapter.notifyDataSetChanged();
->>>>>>> d2edbbb1
             }
         });
     }
