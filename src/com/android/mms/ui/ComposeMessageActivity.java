/*
 * Copyright (C) 2008 Esmertec AG.
 * Copyright (C) 2008 The Android Open Source Project
 *
 * Licensed under the Apache License, Version 2.0 (the "License");
 * you may not use this file except in compliance with the License.
 * You may obtain a copy of the License at
 *
 *      http://www.apache.org/licenses/LICENSE-2.0
 *
 * Unless required by applicable law or agreed to in writing, software
 * distributed under the License is distributed on an "AS IS" BASIS,
 * WITHOUT WARRANTIES OR CONDITIONS OF ANY KIND, either express or implied.
 * See the License for the specific language governing permissions and
 * limitations under the License.
 */

package com.android.mms.ui;

import static android.content.res.Configuration.KEYBOARDHIDDEN_NO;
import static com.android.mms.transaction.ProgressCallbackEntity.PROGRESS_ABORT;
import static com.android.mms.transaction.ProgressCallbackEntity.PROGRESS_COMPLETE;
import static com.android.mms.transaction.ProgressCallbackEntity.PROGRESS_START;
import static com.android.mms.transaction.ProgressCallbackEntity.PROGRESS_STATUS_ACTION;
import static com.android.mms.ui.MessageListAdapter.COLUMN_ID;
import static com.android.mms.ui.MessageListAdapter.COLUMN_MMS_LOCKED;
import static com.android.mms.ui.MessageListAdapter.COLUMN_MSG_TYPE;
import static com.android.mms.ui.MessageListAdapter.PROJECTION;

import java.io.File;
import java.io.FileInputStream;
import java.io.FileOutputStream;
import java.io.IOException;
import java.io.InputStream;
import java.util.ArrayList;
import java.util.HashMap;
import java.util.List;
import java.util.Map;
import java.util.regex.Pattern;

import android.app.Activity;
import android.app.AlertDialog;
import android.app.Dialog;
import android.app.ProgressDialog;
import android.content.ActivityNotFoundException;
import android.content.AsyncQueryHandler;
import android.content.BroadcastReceiver;
import android.content.ContentResolver;
import android.content.ContentUris;
import android.content.ContentValues;
import android.content.Context;
import android.content.DialogInterface;
import android.content.Intent;
import android.content.IntentFilter;
import android.content.DialogInterface.OnClickListener;
import android.content.res.Configuration;
import android.content.res.Resources;
import android.database.Cursor;
import android.database.sqlite.SQLiteException;
import android.database.sqlite.SqliteWrapper;
import android.drm.mobile1.DrmException;
import android.drm.mobile1.DrmRawContent;
import android.graphics.drawable.Drawable;
import android.media.CamcorderProfile;
import android.media.RingtoneManager;
import android.net.Uri;
import android.os.Bundle;
import android.os.Environment;
import android.os.Handler;
import android.os.Message;
import android.os.Parcelable;
import android.os.SystemProperties;
import android.provider.ContactsContract;
import android.provider.DrmStore;
import android.provider.MediaStore;
import android.provider.Settings;
import android.provider.ContactsContract.Intents;
import android.provider.ContactsContract.Contacts;
import android.provider.ContactsContract.CommonDataKinds.Email;
import android.provider.MediaStore.Images;
import android.provider.MediaStore.Video;
import android.provider.Telephony.Mms;
import android.provider.Telephony.Sms;
import android.provider.ContactsContract.CommonDataKinds.Phone;
import android.telephony.SmsMessage;
import android.text.ClipboardManager;
import android.text.Editable;
import android.text.InputFilter;
import android.text.SpannableString;
import android.text.Spanned;
import android.text.TextUtils;
import android.text.TextWatcher;
import android.text.method.TextKeyListener;
import android.text.style.AbsoluteSizeSpan;
import android.text.style.URLSpan;
import android.text.util.Linkify;
import android.util.Config;
import android.util.Log;
import android.view.ContextMenu;
import android.view.KeyEvent;
import android.view.LayoutInflater;
import android.view.Menu;
import android.view.MenuItem;
import android.view.View;
import android.view.ViewStub;
import android.view.WindowManager;
import android.view.ContextMenu.ContextMenuInfo;
import android.view.View.OnCreateContextMenuListener;
import android.view.View.OnKeyListener;
import android.view.inputmethod.InputMethodManager;
import android.webkit.MimeTypeMap;
import android.widget.AdapterView;
import android.widget.Button;
import android.widget.EditText;
import android.widget.ImageButton;
import android.widget.ImageView;
import android.widget.LinearLayout;
import android.widget.ListView;
import android.widget.SimpleAdapter;
import android.widget.CursorAdapter;
import android.widget.TextView;
import android.widget.Toast;

import com.android.internal.telephony.TelephonyIntents;
import com.android.internal.telephony.TelephonyProperties;
import com.android.mms.LogTag;
import com.android.mms.MmsConfig;
import com.android.mms.R;
import com.android.mms.data.Contact;
import com.android.mms.data.ContactList;
import com.android.mms.data.Conversation;
import com.android.mms.data.WorkingMessage;
import com.android.mms.data.WorkingMessage.MessageStatusListener;
import com.google.android.mms.ContentType;
import com.google.android.mms.pdu.EncodedStringValue;
import com.google.android.mms.MmsException;
import com.google.android.mms.pdu.PduBody;
import com.google.android.mms.pdu.PduPart;
import com.google.android.mms.pdu.PduPersister;
import com.google.android.mms.pdu.SendReq;
import com.android.mms.model.SlideModel;
import com.android.mms.model.SlideshowModel;
import com.android.mms.transaction.MessagingNotification;
import com.android.mms.ui.MessageUtils.ResizeImageResultCallback;
import com.android.mms.ui.RecipientsEditor.RecipientContextMenuInfo;
import com.android.mms.util.SendingProgressTokenManager;
import com.android.mms.util.SmileyParser;

/**
 * This is the main UI for:
 * 1. Composing a new message;
 * 2. Viewing/managing message history of a conversation.
 *
 * This activity can handle following parameters from the intent
 * by which it's launched.
 * thread_id long Identify the conversation to be viewed. When creating a
 *         new message, this parameter shouldn't be present.
 * msg_uri Uri The message which should be opened for editing in the editor.
 * address String The addresses of the recipients in current conversation.
 * exit_on_sent boolean Exit this activity after the message is sent.
 */
public class ComposeMessageActivity extends Activity
        implements View.OnClickListener, TextView.OnEditorActionListener,
        MessageStatusListener, Contact.UpdateListener {
    public static final int REQUEST_CODE_ATTACH_IMAGE     = 10;
    public static final int REQUEST_CODE_TAKE_PICTURE     = 11;
    public static final int REQUEST_CODE_ATTACH_VIDEO     = 12;
    public static final int REQUEST_CODE_TAKE_VIDEO       = 13;
    public static final int REQUEST_CODE_ATTACH_SOUND     = 14;
    public static final int REQUEST_CODE_RECORD_SOUND     = 15;
    public static final int REQUEST_CODE_CREATE_SLIDESHOW = 16;
    public static final int REQUEST_CODE_ECM_EXIT_DIALOG  = 17;
    public static final int REQUEST_CODE_ADD_CONTACT      = 18;
    public static final int REQUEST_CODE_PICK             = 19;

    private static final String TAG = "Mms/compose";

    private static final boolean DEBUG = false;
    private static final boolean TRACE = false;
    private static final boolean LOCAL_LOGV = DEBUG ? Config.LOGD : Config.LOGV;

    // Menu ID
    private static final int MENU_ADD_SUBJECT           = 0;
    private static final int MENU_DELETE_THREAD         = 1;
    private static final int MENU_ADD_ATTACHMENT        = 2;
    private static final int MENU_DISCARD               = 3;
    private static final int MENU_SEND                  = 4;
    private static final int MENU_CALL_RECIPIENT        = 5;
    private static final int MENU_CONVERSATION_LIST     = 6;

    // Context menu ID
    private static final int MENU_VIEW_CONTACT          = 12;
    private static final int MENU_ADD_TO_CONTACTS       = 13;

    private static final int MENU_EDIT_MESSAGE          = 14;
    private static final int MENU_VIEW_SLIDESHOW        = 16;
    private static final int MENU_VIEW_MESSAGE_DETAILS  = 17;
    private static final int MENU_DELETE_MESSAGE        = 18;
    private static final int MENU_SEARCH                = 19;
    private static final int MENU_DELIVERY_REPORT       = 20;
    private static final int MENU_FORWARD_MESSAGE       = 21;
    private static final int MENU_CALL_BACK             = 22;
    private static final int MENU_SEND_EMAIL            = 23;
    private static final int MENU_COPY_MESSAGE_TEXT     = 24;
    private static final int MENU_COPY_TO_SDCARD        = 25;
    private static final int MENU_INSERT_SMILEY         = 26;
    private static final int MENU_ADD_ADDRESS_TO_CONTACTS = 27;
    private static final int MENU_LOCK_MESSAGE          = 28;
    private static final int MENU_UNLOCK_MESSAGE        = 29;
    private static final int MENU_COPY_TO_DRM_PROVIDER  = 30;

    private static final int RECIPIENTS_MAX_LENGTH = 312;

    private static final int MESSAGE_LIST_QUERY_TOKEN = 9527;

    private static final int DELETE_MESSAGE_TOKEN  = 9700;

    private static final int CHARS_REMAINING_BEFORE_COUNTER_SHOWN = 10;

    private static final long NO_DATE_FOR_DIALOG = -1L;

    private static final String EXIT_ECM_RESULT = "exit_ecm_result";

    private ContentResolver mContentResolver;

    private BackgroundQueryHandler mBackgroundQueryHandler;

    private Conversation mConversation;     // Conversation we are working in

    private boolean mExitOnSent;            // Should we finish() after sending a message?

    private View mTopPanel;                 // View containing the recipient and subject editors
    private View mBottomPanel;              // View containing the text editor, send button, ec.
    private EditText mTextEditor;           // Text editor to type your message into
    private TextView mTextCounter;          // Shows the number of characters used in text editor
    private Button mSendButton;             // Press to detonate
    private EditText mSubjectTextEditor;    // Text editor for MMS subject

    private AttachmentEditor mAttachmentEditor;
    private View mAttachmentEditorScrollView;

    private MessageListView mMsgListView;        // ListView for messages in this conversation
    public MessageListAdapter mMsgListAdapter;  // and its corresponding ListAdapter

    private RecipientsEditor mRecipientsEditor;  // UI control for editing recipients
    private ImageButton mRecipientsPicker;       // UI control for recipients picker

    private boolean mIsKeyboardOpen;             // Whether the hardware keyboard is visible
    private boolean mIsLandscape;                // Whether we're in landscape mode

    private boolean mPossiblePendingNotification;   // If the message list has changed, we may have
                                                    // a pending notification to deal with.

    private boolean mToastForDraftSave;   // Whether to notify the user that a draft is being saved

    private boolean mSentMessage;       // true if the user has sent a message while in this
                                        // activity. On a new compose message case, when the first
                                        // message is sent is a MMS w/ attachment, the list blanks
                                        // for a second before showing the sent message. But we'd
                                        // think the message list is empty, thus show the recipients
                                        // editor thinking it's a draft message. This flag should
                                        // help clarify the situation.

    private WorkingMessage mWorkingMessage;         // The message currently being composed.

    private AlertDialog mSmileyDialog;

    private boolean mWaitingForSubActivity;
    private int mLastRecipientCount;            // Used for warning the user on too many recipients.
    private AttachmentTypeSelectorAdapter mAttachmentTypeSelectorAdapter;

    private boolean mSendingMessage;    // Indicates the current message is sending, and shouldn't send again.

    private Intent mAddContactIntent;   // Intent used to add a new contact

    @SuppressWarnings("unused")
    private static void log(String logMsg) {
        Thread current = Thread.currentThread();
        long tid = current.getId();
        StackTraceElement[] stack = current.getStackTrace();
        String methodName = stack[3].getMethodName();
        // Prepend current thread ID and name of calling method to the message.
        logMsg = "[" + tid + "] [" + methodName + "] " + logMsg;
        Log.d(TAG, logMsg);
    }

    //==========================================================
    // Inner classes
    //==========================================================

    private void editSlideshow() {
        Uri dataUri = mWorkingMessage.saveAsMms(false);
        Intent intent = new Intent(this, SlideshowEditActivity.class);
        intent.setData(dataUri);
        startActivityForResult(intent, REQUEST_CODE_CREATE_SLIDESHOW);
    }

    private final Handler mAttachmentEditorHandler = new Handler() {
        @Override
        public void handleMessage(Message msg) {
            switch (msg.what) {
                case AttachmentEditor.MSG_EDIT_SLIDESHOW: {
                    editSlideshow();
                    break;
                }
                case AttachmentEditor.MSG_SEND_SLIDESHOW: {
                    if (isPreparedForSending()) {
                        ComposeMessageActivity.this.confirmSendMessageIfNeeded();
                    }
                    break;
                }
                case AttachmentEditor.MSG_VIEW_IMAGE:
                case AttachmentEditor.MSG_PLAY_VIDEO:
                case AttachmentEditor.MSG_PLAY_AUDIO:
                case AttachmentEditor.MSG_PLAY_SLIDESHOW:
                    MessageUtils.viewMmsMessageAttachment(ComposeMessageActivity.this,
                            mWorkingMessage);
                    break;

                case AttachmentEditor.MSG_REPLACE_IMAGE:
                case AttachmentEditor.MSG_REPLACE_VIDEO:
                case AttachmentEditor.MSG_REPLACE_AUDIO:
                    showAddAttachmentDialog(true);
                    break;

                case AttachmentEditor.MSG_REMOVE_ATTACHMENT:
                    mWorkingMessage.setAttachment(WorkingMessage.TEXT, null, false);
                    break;

                default:
                    break;
            }
        }
    };

    private final Handler mMessageListItemHandler = new Handler() {
        @Override
        public void handleMessage(Message msg) {
            String type;
            switch (msg.what) {
                case MessageListItem.MSG_LIST_EDIT_MMS:
                    type = "mms";
                    break;
                case MessageListItem.MSG_LIST_EDIT_SMS:
                    type = "sms";
                    break;
                default:
                    Log.w(TAG, "Unknown message: " + msg.what);
                    return;
            }

            MessageItem msgItem = getMessageItem(type, (Long) msg.obj, false);
            if (msgItem != null) {
                editMessageItem(msgItem);
                drawBottomPanel();
            }
        }
    };

    private final OnKeyListener mSubjectKeyListener = new OnKeyListener() {
        public boolean onKey(View v, int keyCode, KeyEvent event) {
            if (event.getAction() != KeyEvent.ACTION_DOWN) {
                return false;
            }

            // When the subject editor is empty, press "DEL" to hide the input field.
            if ((keyCode == KeyEvent.KEYCODE_DEL) && (mSubjectTextEditor.length() == 0)) {
                showSubjectEditor(false);
                mWorkingMessage.setSubject(null, true);
                return true;
            }

            return false;
        }
    };

    /**
     * Return the messageItem associated with the type ("mms" or "sms") and message id.
     * @param type Type of the message: "mms" or "sms"
     * @param msgId Message id of the message. This is the _id of the sms or pdu row and is
     * stored in the MessageItem
     * @param createFromCursorIfNotInCache true if the item is not found in the MessageListAdapter's
     * cache and the code can create a new MessageItem based on the position of the current cursor.
     * If false, the function returns null if the MessageItem isn't in the cache.
     * @return MessageItem or null if not found and createFromCursorIfNotInCache is false
     */
    private MessageItem getMessageItem(String type, long msgId,
            boolean createFromCursorIfNotInCache) {
        return mMsgListAdapter.getCachedMessageItem(type, msgId,
                createFromCursorIfNotInCache ? mMsgListAdapter.getCursor() : null);
    }

    private boolean isCursorValid() {
        // Check whether the cursor is valid or not.
        Cursor cursor = mMsgListAdapter.getCursor();
        if (cursor.isClosed() || cursor.isBeforeFirst() || cursor.isAfterLast()) {
            Log.e(TAG, "Bad cursor.", new RuntimeException());
            return false;
        }
        return true;
    }

    private void resetCounter() {
        mTextCounter.setText("");
        mTextCounter.setVisibility(View.GONE);
    }

    private void updateCounter(CharSequence text, int start, int before, int count) {
        WorkingMessage workingMessage = mWorkingMessage;
        if (workingMessage.requiresMms()) {
            // If we're not removing text (i.e. no chance of converting back to SMS
            // because of this change) and we're in MMS mode, just bail out since we
            // then won't have to calculate the length unnecessarily.
            final boolean textRemoved = (before > count);
            if (!textRemoved) {
                setSendButtonText(workingMessage.requiresMms());
                return;
            }
        }

        int[] params = SmsMessage.calculateLength(text, false);
            /* SmsMessage.calculateLength returns an int[4] with:
             *   int[0] being the number of SMS's required,
             *   int[1] the number of code units used,
             *   int[2] is the number of code units remaining until the next message.
             *   int[3] is the encoding type that should be used for the message.
             */
        int msgCount = params[0];
        int remainingInCurrentMessage = params[2];

        // Show the counter only if:
        // - We are not in MMS mode
        // - We are going to send more than one message OR we are getting close
        boolean showCounter = false;
        if (!workingMessage.requiresMms() &&
                (msgCount > 1 ||
                 remainingInCurrentMessage <= CHARS_REMAINING_BEFORE_COUNTER_SHOWN)) {
            showCounter = true;
        }

        setSendButtonText(workingMessage.requiresMms());

        if (showCounter) {
            // Update the remaining characters and number of messages required.
            String counterText = msgCount > 1 ? remainingInCurrentMessage + " / " + msgCount
                    : String.valueOf(remainingInCurrentMessage);
            mTextCounter.setText(counterText);
            mTextCounter.setVisibility(View.VISIBLE);
        } else {
            mTextCounter.setVisibility(View.GONE);
        }
    }

    @Override
    public void startActivityForResult(Intent intent, int requestCode)
    {
        // requestCode >= 0 means the activity in question is a sub-activity.
        if (requestCode >= 0) {
            mWaitingForSubActivity = true;
        }

        super.startActivityForResult(intent, requestCode);
    }

    private void toastConvertInfo(boolean toMms) {
        final int resId = toMms ? R.string.converting_to_picture_message
                : R.string.converting_to_text_message;
        Toast.makeText(this, resId, Toast.LENGTH_SHORT).show();
    }

    private class DeleteMessageListener implements OnClickListener {
        private final Uri mDeleteUri;
        private final boolean mDeleteLocked;

        public DeleteMessageListener(Uri uri, boolean deleteLocked) {
            mDeleteUri = uri;
            mDeleteLocked = deleteLocked;
        }

        public DeleteMessageListener(long msgId, String type, boolean deleteLocked) {
            if ("mms".equals(type)) {
                mDeleteUri = ContentUris.withAppendedId(Mms.CONTENT_URI, msgId);
            } else {
                mDeleteUri = ContentUris.withAppendedId(Sms.CONTENT_URI, msgId);
            }
            mDeleteLocked = deleteLocked;
        }

        public void onClick(DialogInterface dialog, int whichButton) {
            mBackgroundQueryHandler.startDelete(DELETE_MESSAGE_TOKEN,
                    null, mDeleteUri, mDeleteLocked ? null : "locked=0", null);
            dialog.dismiss();
        }
    }

    private class DiscardDraftListener implements OnClickListener {
        public void onClick(DialogInterface dialog, int whichButton) {
            mWorkingMessage.discard();
            dialog.dismiss();
            finish();
        }
    }

    private class SendIgnoreInvalidRecipientListener implements OnClickListener {
        public void onClick(DialogInterface dialog, int whichButton) {
            sendMessage(true);
            dialog.dismiss();
        }
    }

    private class CancelSendingListener implements OnClickListener {
        public void onClick(DialogInterface dialog, int whichButton) {
            if (isRecipientsEditorVisible()) {
                mRecipientsEditor.requestFocus();
            }
            dialog.dismiss();
        }
    }

    private void confirmSendMessageIfNeeded() {
        if (!isRecipientsEditorVisible()) {
            sendMessage(true);
            return;
        }

        boolean isMms = mWorkingMessage.requiresMms();
        if (mRecipientsEditor.hasInvalidRecipient(isMms)) {
            if (mRecipientsEditor.hasValidRecipient(isMms)) {
                String title = getResourcesString(R.string.has_invalid_recipient,
                        mRecipientsEditor.formatInvalidNumbers(isMms));
                new AlertDialog.Builder(this)
                    .setIcon(android.R.drawable.ic_dialog_alert)
                    .setTitle(title)
                    .setMessage(R.string.invalid_recipient_message)
                    .setPositiveButton(R.string.try_to_send,
                            new SendIgnoreInvalidRecipientListener())
                    .setNegativeButton(R.string.no, new CancelSendingListener())
                    .show();
            } else {
                new AlertDialog.Builder(this)
                    .setIcon(android.R.drawable.ic_dialog_alert)
                    .setTitle(R.string.cannot_send_message)
                    .setMessage(R.string.cannot_send_message_reason)
                    .setPositiveButton(R.string.yes, new CancelSendingListener())
                    .show();
            }
        } else {
            sendMessage(true);
        }
    }

    private final TextWatcher mRecipientsWatcher = new TextWatcher() {
        public void beforeTextChanged(CharSequence s, int start, int count, int after) {
        }

        public void onTextChanged(CharSequence s, int start, int before, int count) {
            // This is a workaround for bug 1609057.  Since onUserInteraction() is
            // not called when the user touches the soft keyboard, we pretend it was
            // called when textfields changes.  This should be removed when the bug
            // is fixed.
            onUserInteraction();
        }

        public void afterTextChanged(Editable s) {
            // Bug 1474782 describes a situation in which we send to
            // the wrong recipient.  We have been unable to reproduce this,
            // but the best theory we have so far is that the contents of
            // mRecipientList somehow become stale when entering
            // ComposeMessageActivity via onNewIntent().  This assertion is
            // meant to catch one possible path to that, of a non-visible
            // mRecipientsEditor having its TextWatcher fire and refreshing
            // mRecipientList with its stale contents.
            if (!isRecipientsEditorVisible()) {
                IllegalStateException e = new IllegalStateException(
                        "afterTextChanged called with invisible mRecipientsEditor");
                // Make sure the crash is uploaded to the service so we
                // can see if this is happening in the field.
                Log.w(TAG,
                     "RecipientsWatcher: afterTextChanged called with invisible mRecipientsEditor");
                return;
            }

            mWorkingMessage.setWorkingRecipients(mRecipientsEditor.getNumbers());
            mWorkingMessage.setHasEmail(mRecipientsEditor.containsEmail(), true);

            checkForTooManyRecipients();

            // Walk backwards in the text box, skipping spaces.  If the last
            // character is a comma, update the title bar.
            for (int pos = s.length() - 1; pos >= 0; pos--) {
                char c = s.charAt(pos);
                if (c == ' ')
                    continue;

                if (c == ',') {
                    updateTitle(mConversation.getRecipients());
                }

                break;
            }

            // If we have gone to zero recipients, disable send button.
            updateSendButtonState();
        }
    };

    private void checkForTooManyRecipients() {
        final int recipientLimit = MmsConfig.getRecipientLimit();
        if (recipientLimit != Integer.MAX_VALUE) {
            final int recipientCount = recipientCount();
            boolean tooMany = recipientCount > recipientLimit;

            if (recipientCount != mLastRecipientCount) {
                // Don't warn the user on every character they type when they're over the limit,
                // only when the actual # of recipients changes.
                mLastRecipientCount = recipientCount;
                if (tooMany) {
                    String tooManyMsg = getString(R.string.too_many_recipients, recipientCount,
                            recipientLimit);
                    Toast.makeText(ComposeMessageActivity.this,
                            tooManyMsg, Toast.LENGTH_LONG).show();
                }
            }
        }
    }

    private final OnCreateContextMenuListener mRecipientsMenuCreateListener =
        new OnCreateContextMenuListener() {
        public void onCreateContextMenu(ContextMenu menu, View v,
                ContextMenuInfo menuInfo) {
            if (menuInfo != null) {
                Contact c = ((RecipientContextMenuInfo) menuInfo).recipient;
                RecipientsMenuClickListener l = new RecipientsMenuClickListener(c);

                menu.setHeaderTitle(c.getName());

                if (c.existsInDatabase()) {
                    menu.add(0, MENU_VIEW_CONTACT, 0, R.string.menu_view_contact)
                            .setOnMenuItemClickListener(l);
                } else if (canAddToContacts(c)){
                    menu.add(0, MENU_ADD_TO_CONTACTS, 0, R.string.menu_add_to_contacts)
                            .setOnMenuItemClickListener(l);
                }
            }
        }
    };

    private final class RecipientsMenuClickListener implements MenuItem.OnMenuItemClickListener {
        private final Contact mRecipient;

        RecipientsMenuClickListener(Contact recipient) {
            mRecipient = recipient;
        }

        public boolean onMenuItemClick(MenuItem item) {
            switch (item.getItemId()) {
                // Context menu handlers for the recipients editor.
                case MENU_VIEW_CONTACT: {
                    Uri contactUri = mRecipient.getUri();
                    Intent intent = new Intent(Intent.ACTION_VIEW, contactUri);
                    intent.setFlags(Intent.FLAG_ACTIVITY_CLEAR_WHEN_TASK_RESET);
                    startActivity(intent);
                    return true;
                }
                case MENU_ADD_TO_CONTACTS: {
                    mAddContactIntent = ConversationList.createAddContactIntent(
                            mRecipient.getNumber());
                    ComposeMessageActivity.this.startActivityForResult(mAddContactIntent,
                            REQUEST_CODE_ADD_CONTACT);
                    return true;
                }
            }
            return false;
        }
    }

    private boolean canAddToContacts(Contact contact) {
        // There are some kind of automated messages, like STK messages, that we don't want
        // to add to contacts. These names begin with special characters, like, "*Info".
        final String name = contact.getName();
        if (!TextUtils.isEmpty(contact.getNumber())) {
            char c = contact.getNumber().charAt(0);
            if (isSpecialChar(c)) {
                return false;
            }
        }
        if (!TextUtils.isEmpty(name)) {
            char c = name.charAt(0);
            if (isSpecialChar(c)) {
                return false;
            }
        }
        if (!(Mms.isEmailAddress(name) || Mms.isPhoneNumber(name) ||
                MessageUtils.isLocalNumber(contact.getNumber()))) {     // Handle "Me"
            return false;
        }
        return true;
    }

    private boolean isSpecialChar(char c) {
        return c == '*' || c == '%' || c == '$';
    }

    private void addPositionBasedMenuItems(ContextMenu menu, View v, ContextMenuInfo menuInfo) {
        AdapterView.AdapterContextMenuInfo info;

        try {
            info = (AdapterView.AdapterContextMenuInfo) menuInfo;
        } catch (ClassCastException e) {
            Log.e(TAG, "bad menuInfo");
            return;
        }
        final int position = info.position;

        addUriSpecificMenuItems(menu, v, position);
    }

    private Uri getSelectedUriFromMessageList(ListView listView, int position) {
        // If the context menu was opened over a uri, get that uri.
        MessageListItem msglistItem = (MessageListItem) listView.getChildAt(position);
        if (msglistItem == null) {
            // FIXME: Should get the correct view. No such interface in ListView currently
            // to get the view by position. The ListView.getChildAt(position) cannot
            // get correct view since the list doesn't create one child for each item.
            // And if setSelection(position) then getSelectedView(),
            // cannot get corrent view when in touch mode.
            return null;
        }

        TextView textView;
        CharSequence text = null;
        int selStart = -1;
        int selEnd = -1;

        //check if message sender is selected
        textView = (TextView) msglistItem.findViewById(R.id.text_view);
        if (textView != null) {
            text = textView.getText();
            selStart = textView.getSelectionStart();
            selEnd = textView.getSelectionEnd();
        }

        if (selStart == -1) {
            //sender is not being selected, it may be within the message body
            textView = (TextView) msglistItem.findViewById(R.id.body_text_view);
            if (textView != null) {
                text = textView.getText();
                selStart = textView.getSelectionStart();
                selEnd = textView.getSelectionEnd();
            }
        }

        // Check that some text is actually selected, rather than the cursor
        // just being placed within the TextView.
        if (selStart != selEnd) {
            int min = Math.min(selStart, selEnd);
            int max = Math.max(selStart, selEnd);

            URLSpan[] urls = ((Spanned) text).getSpans(min, max,
                                                        URLSpan.class);

            if (urls.length == 1) {
                return Uri.parse(urls[0].getURL());
            }
        }

        //no uri was selected
        return null;
    }

    private void addUriSpecificMenuItems(ContextMenu menu, View v, int position) {
        Uri uri = getSelectedUriFromMessageList((ListView) v, position);

        if (uri != null) {
            Intent intent = new Intent(null, uri);
            intent.addCategory(Intent.CATEGORY_SELECTED_ALTERNATIVE);
            menu.addIntentOptions(0, 0, 0,
                    new android.content.ComponentName(this, ComposeMessageActivity.class),
                    null, intent, 0, null);
        }
    }

    private final void addCallAndContactMenuItems(
            ContextMenu menu, MsgListMenuClickListener l, MessageItem msgItem) {
        // Add all possible links in the address & message
        StringBuilder textToSpannify = new StringBuilder();
        if (msgItem.mBoxId == Mms.MESSAGE_BOX_INBOX) {
            textToSpannify.append(msgItem.mAddress + ": ");
        }
        textToSpannify.append(msgItem.mBody);

        SpannableString msg = new SpannableString(textToSpannify.toString());
        Linkify.addLinks(msg, Linkify.ALL);
        ArrayList<String> uris =
            MessageUtils.extractUris(msg.getSpans(0, msg.length(), URLSpan.class));

        while (uris.size() > 0) {
            String uriString = uris.remove(0);
            // Remove any dupes so they don't get added to the menu multiple times
            while (uris.contains(uriString)) {
                uris.remove(uriString);
            }

            int sep = uriString.indexOf(":");
            String prefix = null;
            if (sep >= 0) {
                prefix = uriString.substring(0, sep);
                uriString = uriString.substring(sep + 1);
            }
            boolean addToContacts = false;
            if ("mailto".equalsIgnoreCase(prefix))  {
                String sendEmailString = getString(
                        R.string.menu_send_email).replace("%s", uriString);
                Intent intent = new Intent(Intent.ACTION_VIEW,
                        Uri.parse("mailto:" + uriString));
                intent.setFlags(Intent.FLAG_ACTIVITY_CLEAR_WHEN_TASK_RESET);
                menu.add(0, MENU_SEND_EMAIL, 0, sendEmailString)
                    .setOnMenuItemClickListener(l)
                    .setIntent(intent);
                addToContacts = !haveEmailContact(uriString);
            } else if ("tel".equalsIgnoreCase(prefix)) {
                String callBackString = getString(
                        R.string.menu_call_back).replace("%s", uriString);
                Intent intent = new Intent(Intent.ACTION_CALL,
                        Uri.parse("tel:" + uriString));
                intent.setFlags(Intent.FLAG_ACTIVITY_CLEAR_WHEN_TASK_RESET);
                menu.add(0, MENU_CALL_BACK, 0, callBackString)
                    .setOnMenuItemClickListener(l)
                    .setIntent(intent);
                addToContacts = !isNumberInContacts(uriString);
            }
            if (addToContacts) {
                Intent intent = ConversationList.createAddContactIntent(uriString);
                String addContactString = getString(
                        R.string.menu_add_address_to_contacts).replace("%s", uriString);
                menu.add(0, MENU_ADD_ADDRESS_TO_CONTACTS, 0, addContactString)
                    .setOnMenuItemClickListener(l)
                    .setIntent(intent);
            }
        }
    }

    private boolean haveEmailContact(String emailAddress) {
        Cursor cursor = SqliteWrapper.query(this, getContentResolver(),
                Uri.withAppendedPath(Email.CONTENT_LOOKUP_URI, Uri.encode(emailAddress)),
                new String[] { Contacts.DISPLAY_NAME }, null, null, null);

        if (cursor != null) {
            try {
                while (cursor.moveToNext()) {
                    String name = cursor.getString(0);
                    if (!TextUtils.isEmpty(name)) {
                        return true;
                    }
                }
            } finally {
                cursor.close();
            }
        }
        return false;
    }

    private boolean isNumberInContacts(String phoneNumber) {
        return Contact.get(phoneNumber, false).existsInDatabase();
    }

    private final OnCreateContextMenuListener mMsgListMenuCreateListener =
        new OnCreateContextMenuListener() {
        public void onCreateContextMenu(ContextMenu menu, View v, ContextMenuInfo menuInfo) {
            if (!isCursorValid()) {
                return;
            }
            Cursor cursor = mMsgListAdapter.getCursor();
            String type = cursor.getString(COLUMN_MSG_TYPE);
            long msgId = cursor.getLong(COLUMN_ID);

            addPositionBasedMenuItems(menu, v, menuInfo);

            MessageItem msgItem = mMsgListAdapter.getCachedMessageItem(type, msgId, cursor);
            if (msgItem == null) {
                Log.e(TAG, "Cannot load message item for type = " + type
                        + ", msgId = " + msgId);
                return;
            }

            menu.setHeaderTitle(R.string.message_options);

            MsgListMenuClickListener l = new MsgListMenuClickListener();

            if (msgItem.mLocked) {
                menu.add(0, MENU_UNLOCK_MESSAGE, 0, R.string.menu_unlock)
                    .setOnMenuItemClickListener(l);
            } else {
                menu.add(0, MENU_LOCK_MESSAGE, 0, R.string.menu_lock)
                    .setOnMenuItemClickListener(l);
            }

            if (msgItem.isMms()) {
                switch (msgItem.mBoxId) {
                    case Mms.MESSAGE_BOX_INBOX:
                        break;
                    case Mms.MESSAGE_BOX_OUTBOX:
                        // Since we currently break outgoing messages to multiple
                        // recipients into one message per recipient, only allow
                        // editing a message for single-recipient conversations.
                        if (getRecipients().size() == 1) {
                            menu.add(0, MENU_EDIT_MESSAGE, 0, R.string.menu_edit)
                                    .setOnMenuItemClickListener(l);
                        }
                        break;
                }
                switch (msgItem.mAttachmentType) {
                    case WorkingMessage.TEXT:
                        break;
                    case WorkingMessage.VIDEO:
                    case WorkingMessage.IMAGE:
                        if (haveSomethingToCopyToSDCard(msgItem.mMsgId)) {
                            menu.add(0, MENU_COPY_TO_SDCARD, 0, R.string.copy_to_sdcard)
                            .setOnMenuItemClickListener(l);
                        }
                        break;
                    case WorkingMessage.SLIDESHOW:
                    default:
                        menu.add(0, MENU_VIEW_SLIDESHOW, 0, R.string.view_slideshow)
                        .setOnMenuItemClickListener(l);
                        if (haveSomethingToCopyToSDCard(msgItem.mMsgId)) {
                            menu.add(0, MENU_COPY_TO_SDCARD, 0, R.string.copy_to_sdcard)
                            .setOnMenuItemClickListener(l);
                        }
                        if (haveSomethingToCopyToDrmProvider(msgItem.mMsgId)) {
                            menu.add(0, MENU_COPY_TO_DRM_PROVIDER, 0,
                                    getDrmMimeMenuStringRsrc(msgItem.mMsgId))
                            .setOnMenuItemClickListener(l);
                        }
                        break;
                }
            } else {
                // Message type is sms. Only allow "edit" if the message has a single recipient
                if (getRecipients().size() == 1 &&
                        (msgItem.mBoxId == Sms.MESSAGE_TYPE_OUTBOX ||
                        msgItem.mBoxId == Sms.MESSAGE_TYPE_FAILED)) {
                    menu.add(0, MENU_EDIT_MESSAGE, 0, R.string.menu_edit)
                            .setOnMenuItemClickListener(l);
                }
            }

            addCallAndContactMenuItems(menu, l, msgItem);

            // Forward is not available for undownloaded messages.
            if (msgItem.isDownloaded()) {
                menu.add(0, MENU_FORWARD_MESSAGE, 0, R.string.menu_forward)
                        .setOnMenuItemClickListener(l);
            }

            // It is unclear what would make most sense for copying an MMS message
            // to the clipboard, so we currently do SMS only.
            if (msgItem.isSms()) {
                menu.add(0, MENU_COPY_MESSAGE_TEXT, 0, R.string.copy_message_text)
                        .setOnMenuItemClickListener(l);
            }

            menu.add(0, MENU_VIEW_MESSAGE_DETAILS, 0, R.string.view_message_details)
                    .setOnMenuItemClickListener(l);
            menu.add(0, MENU_DELETE_MESSAGE, 0, R.string.delete_message)
                    .setOnMenuItemClickListener(l);
            if (msgItem.mDeliveryStatus != MessageItem.DeliveryStatus.NONE || msgItem.mReadReport) {
                menu.add(0, MENU_DELIVERY_REPORT, 0, R.string.view_delivery_report)
                        .setOnMenuItemClickListener(l);
            }
        }
    };

    private void editMessageItem(MessageItem msgItem) {
        if ("sms".equals(msgItem.mType)) {
            editSmsMessageItem(msgItem);
        } else {
            editMmsMessageItem(msgItem);
        }
        if (msgItem.isFailedMessage() && mMsgListAdapter.getCount() <= 1) {
            // For messages with bad addresses, let the user re-edit the recipients.
            initRecipientsEditor();
        }
    }

    private void editSmsMessageItem(MessageItem msgItem) {
        // When the message being edited is the only message in the conversation, the delete
        // below does something subtle. The trigger "delete_obsolete_threads_pdu" sees that a
        // thread contains no messages and silently deletes the thread. Meanwhile, the mConversation
        // object still holds onto the old thread_id and code thinks there's a backing thread in
        // the DB when it really has been deleted. Here we try and notice that situation and
        // clear out the thread_id. Later on, when Conversation.ensureThreadId() is called, we'll
        // create a new thread if necessary.
        synchronized(mConversation) {
            if (mConversation.getMessageCount() <= 1) {
                mConversation.clearThreadId();
            }
        }
        // Delete the old undelivered SMS and load its content.
        Uri uri = ContentUris.withAppendedId(Sms.CONTENT_URI, msgItem.mMsgId);
        SqliteWrapper.delete(ComposeMessageActivity.this,
                mContentResolver, uri, null, null);

        mWorkingMessage.setText(msgItem.mBody);
    }

    private void editMmsMessageItem(MessageItem msgItem) {
        // Discard the current message in progress.
        mWorkingMessage.discard();

        // Load the selected message in as the working message.
        mWorkingMessage = WorkingMessage.load(this, msgItem.mMessageUri);
        mWorkingMessage.setConversation(mConversation);

        drawTopPanel();

        // WorkingMessage.load() above only loads the slideshow. Set the
        // subject here because we already know what it is and avoid doing
        // another DB lookup in load() just to get it.
        mWorkingMessage.setSubject(msgItem.mSubject, false);

        if (mWorkingMessage.hasSubject()) {
            showSubjectEditor(true);
        }
    }

    private void copyToClipboard(String str) {
        ClipboardManager clip =
            (ClipboardManager)getSystemService(Context.CLIPBOARD_SERVICE);
        clip.setText(str);
    }

    private void forwardMessage(MessageItem msgItem) {
        Intent intent = createIntent(this, 0);

        intent.putExtra("exit_on_sent", true);
        intent.putExtra("forwarded_message", true);

        if (msgItem.mType.equals("sms")) {
            intent.putExtra("sms_body", msgItem.mBody);
        } else {
            SendReq sendReq = new SendReq();
            String subject = getString(R.string.forward_prefix);
            if (msgItem.mSubject != null) {
                subject += msgItem.mSubject;
            }
            sendReq.setSubject(new EncodedStringValue(subject));
            sendReq.setBody(msgItem.mSlideshow.makeCopy(
                    ComposeMessageActivity.this));

            Uri uri = null;
            try {
                PduPersister persister = PduPersister.getPduPersister(this);
                // Copy the parts of the message here.
                uri = persister.persist(sendReq, Mms.Draft.CONTENT_URI);
            } catch (MmsException e) {
                Log.e(TAG, "Failed to copy message: " + msgItem.mMessageUri, e);
                Toast.makeText(ComposeMessageActivity.this,
                        R.string.cannot_save_message, Toast.LENGTH_SHORT).show();
                return;
            }

            intent.putExtra("msg_uri", uri);
            intent.putExtra("subject", subject);
        }
        // ForwardMessageActivity is simply an alias in the manifest for ComposeMessageActivity.
        // We have to make an alias because ComposeMessageActivity launch flags specify
        // singleTop. When we forward a message, we want to start a separate ComposeMessageActivity.
        // The only way to do that is to override the singleTop flag, which is impossible to do
        // in code. By creating an alias to the activity, without the singleTop flag, we can
        // launch a separate ComposeMessageActivity to edit the forward message.
        intent.setClassName(this, "com.android.mms.ui.ForwardMessageActivity");
        startActivity(intent);
    }

    /**
     * Context menu handlers for the message list view.
     */
    private final class MsgListMenuClickListener implements MenuItem.OnMenuItemClickListener {
        public boolean onMenuItemClick(MenuItem item) {
            if (!isCursorValid()) {
                return false;
            }
            Cursor cursor = mMsgListAdapter.getCursor();
            String type = cursor.getString(COLUMN_MSG_TYPE);
            long msgId = cursor.getLong(COLUMN_ID);
            MessageItem msgItem = getMessageItem(type, msgId, true);

            if (msgItem == null) {
                return false;
            }

            switch (item.getItemId()) {
                case MENU_EDIT_MESSAGE:
                    editMessageItem(msgItem);
                    drawBottomPanel();
                    return true;

                case MENU_COPY_MESSAGE_TEXT:
                    copyToClipboard(msgItem.mBody);
                    return true;

                case MENU_FORWARD_MESSAGE:
                    forwardMessage(msgItem);
                    return true;

                case MENU_VIEW_SLIDESHOW:
                    MessageUtils.viewMmsMessageAttachment(ComposeMessageActivity.this,
                            ContentUris.withAppendedId(Mms.CONTENT_URI, msgId), null);
                    return true;

                case MENU_VIEW_MESSAGE_DETAILS: {
                    String messageDetails = MessageUtils.getMessageDetails(
                            ComposeMessageActivity.this, cursor, msgItem.mMessageSize);
                    new AlertDialog.Builder(ComposeMessageActivity.this)
                            .setTitle(R.string.message_details_title)
                            .setMessage(messageDetails)
                            .setPositiveButton(android.R.string.ok, null)
                            .setCancelable(true)
                            .show();
                    return true;
                }
                case MENU_DELETE_MESSAGE: {
                    DeleteMessageListener l = new DeleteMessageListener(
                            msgItem.mMessageUri, msgItem.mLocked);
                    confirmDeleteDialog(l, msgItem.mLocked);
                    return true;
                }
                case MENU_DELIVERY_REPORT:
                    showDeliveryReport(msgId, type);
                    return true;

                case MENU_COPY_TO_SDCARD: {
                    int resId = copyMedia(msgId) ? R.string.copy_to_sdcard_success :
                        R.string.copy_to_sdcard_fail;
                    Toast.makeText(ComposeMessageActivity.this, resId, Toast.LENGTH_SHORT).show();
                    return true;
                }

                case MENU_COPY_TO_DRM_PROVIDER: {
                    int resId = getDrmMimeSavedStringRsrc(msgId, copyToDrmProvider(msgId));
                    Toast.makeText(ComposeMessageActivity.this, resId, Toast.LENGTH_SHORT).show();
                    return true;
                }

                case MENU_LOCK_MESSAGE: {
                    lockMessage(msgItem, true);
                    return true;
                }

                case MENU_UNLOCK_MESSAGE: {
                    lockMessage(msgItem, false);
                    return true;
                }

                default:
                    return false;
            }
        }
    }

    private void lockMessage(MessageItem msgItem, boolean locked) {
        Uri uri;
        if ("sms".equals(msgItem.mType)) {
            uri = Sms.CONTENT_URI;
        } else {
            uri = Mms.CONTENT_URI;
        }
        final Uri lockUri = ContentUris.withAppendedId(uri, msgItem.mMsgId);

        final ContentValues values = new ContentValues(1);
        values.put("locked", locked ? 1 : 0);

        new Thread(new Runnable() {
            public void run() {
                getContentResolver().update(lockUri,
                        values, null, null);
            }
        }, "lockMessage").start();
    }

    /**
     * Looks to see if there are any valid parts of the attachment that can be copied to a SD card.
     * @param msgId
     */
    private boolean haveSomethingToCopyToSDCard(long msgId) {
        PduBody body = PduBodyCache.getPduBody(this,
                ContentUris.withAppendedId(Mms.CONTENT_URI, msgId));
        if (body == null) {
            return false;
        }

        boolean result = false;
        int partNum = body.getPartsNum();
        for(int i = 0; i < partNum; i++) {
            PduPart part = body.getPart(i);
            String type = new String(part.getContentType());

            if (Log.isLoggable(LogTag.APP, Log.VERBOSE)) {
                log("[CMA] haveSomethingToCopyToSDCard: part[" + i + "] contentType=" + type);
            }

            if (ContentType.isImageType(type) || ContentType.isVideoType(type) ||
                    ContentType.isAudioType(type)) {
                result = true;
                break;
            }
        }
        return result;
    }

    /**
     * Looks to see if there are any drm'd parts of the attachment that can be copied to the
     * DrmProvider. Right now we only support saving audio (e.g. ringtones).
     * @param msgId
     */
    private boolean haveSomethingToCopyToDrmProvider(long msgId) {
        String mimeType = getDrmMimeType(msgId);
        return isAudioMimeType(mimeType);
    }

    /**
     * Simple cache to prevent having to load the same PduBody again and again for the same uri.
     */
    private static class PduBodyCache {
        private static PduBody mLastPduBody;
        private static Uri mLastUri;

        static public PduBody getPduBody(Context context, Uri contentUri) {
            if (contentUri.equals(mLastUri)) {
                return mLastPduBody;
            }
            try {
                mLastPduBody = SlideshowModel.getPduBody(context, contentUri);
                mLastUri = contentUri;
             } catch (MmsException e) {
                 Log.e(TAG, e.getMessage(), e);
                 return null;
             }
             return mLastPduBody;
        }
    };

    /**
     * Copies media from an Mms to the DrmProvider
     * @param msgId
     */
    private boolean copyToDrmProvider(long msgId) {
        boolean result = true;
        PduBody body = PduBodyCache.getPduBody(this,
                ContentUris.withAppendedId(Mms.CONTENT_URI, msgId));
        if (body == null) {
            return false;
        }

        int partNum = body.getPartsNum();
        for(int i = 0; i < partNum; i++) {
            PduPart part = body.getPart(i);
            String type = new String(part.getContentType());

            if (ContentType.isDrmType(type)) {
                // All parts (but there's probably only a single one) have to be successful
                // for a valid result.
                result &= copyPartToDrmProvider(part);
            }
        }
        return result;
    }

    private String mimeTypeOfDrmPart(PduPart part) {
        Uri uri = part.getDataUri();
        InputStream input = null;
        try {
            input = mContentResolver.openInputStream(uri);
            if (input instanceof FileInputStream) {
                FileInputStream fin = (FileInputStream) input;

                DrmRawContent content = new DrmRawContent(fin, fin.available(),
                        DrmRawContent.DRM_MIMETYPE_MESSAGE_STRING);
                String mimeType = content.getContentType();
                return mimeType;
            }
        } catch (IOException e) {
            // Ignore
            Log.e(TAG, "IOException caught while opening or reading stream", e);
        } catch (DrmException e) {
            Log.e(TAG, "DrmException caught ", e);
        } finally {
            if (null != input) {
                try {
                    input.close();
                } catch (IOException e) {
                    // Ignore
                    Log.e(TAG, "IOException caught while closing stream", e);
                }
            }
        }
        return null;
    }

    /**
     * Returns the type of the first drm'd pdu part.
     * @param msgId
     */
    private String getDrmMimeType(long msgId) {
        PduBody body = PduBodyCache.getPduBody(this,
                ContentUris.withAppendedId(Mms.CONTENT_URI, msgId));
        if (body == null) {
            return null;
        }

        int partNum = body.getPartsNum();
        for(int i = 0; i < partNum; i++) {
            PduPart part = body.getPart(i);
            String type = new String(part.getContentType());

            if (ContentType.isDrmType(type)) {
                return mimeTypeOfDrmPart(part);
            }
        }
        return null;
    }

    private int getDrmMimeMenuStringRsrc(long msgId) {
        String mimeType = getDrmMimeType(msgId);
        if (isAudioMimeType(mimeType)) {
            return R.string.save_ringtone;
        }
        return 0;
    }

    private int getDrmMimeSavedStringRsrc(long msgId, boolean success) {
        String mimeType = getDrmMimeType(msgId);
        if (isAudioMimeType(mimeType)) {
            return success ? R.string.saved_ringtone : R.string.saved_ringtone_fail;
        }
        return 0;
    }

    private boolean isAudioMimeType(String mimeType) {
        return mimeType != null && mimeType.startsWith("audio/");
    }

    private boolean isImageMimeType(String mimeType) {
        return mimeType != null && mimeType.startsWith("image/");
    }

    private boolean copyPartToDrmProvider(PduPart part) {
        Uri uri = part.getDataUri();

        InputStream input = null;
        try {
            input = mContentResolver.openInputStream(uri);
            if (input instanceof FileInputStream) {
                FileInputStream fin = (FileInputStream) input;

                // Build a nice title
                byte[] location = part.getName();
                if (location == null) {
                    location = part.getFilename();
                }
                if (location == null) {
                    location = part.getContentLocation();
                }

                // Depending on the location, there may be an
                // extension already on the name or not
                String title = new String(location);
                int index;
                if ((index = title.indexOf(".")) == -1) {
                    String type = new String(part.getContentType());
                } else {
                    title = title.substring(0, index);
                }

                // transfer the file to the DRM content provider
                Intent item = DrmStore.addDrmFile(mContentResolver, fin, title);
                if (item == null) {
                    Log.w(TAG, "unable to add file " + uri + " to DrmProvider");
                    return false;
                }
            }
        } catch (IOException e) {
            // Ignore
            Log.e(TAG, "IOException caught while opening or reading stream", e);
            return false;
        } finally {
            if (null != input) {
                try {
                    input.close();
                } catch (IOException e) {
                    // Ignore
                    Log.e(TAG, "IOException caught while closing stream", e);
                    return false;
                }
            }
        }
        return true;
    }

    /**
     * Copies media from an Mms to the "download" directory on the SD card
     * @param msgId
     */
    private boolean copyMedia(long msgId) {
        boolean result = true;
        PduBody body = PduBodyCache.getPduBody(this,
                ContentUris.withAppendedId(Mms.CONTENT_URI, msgId));
        if (body == null) {
            return false;
        }

        int partNum = body.getPartsNum();
        for(int i = 0; i < partNum; i++) {
            PduPart part = body.getPart(i);
            String type = new String(part.getContentType());

            if (ContentType.isImageType(type) || ContentType.isVideoType(type) ||
                    ContentType.isAudioType(type)) {
                result &= copyPart(part, Long.toHexString(msgId));   // all parts have to be successful for a valid result.
            }
        }
        return result;
    }

    private boolean copyPart(PduPart part, String fallback) {
        Uri uri = part.getDataUri();

        InputStream input = null;
        FileOutputStream fout = null;
        try {
            input = mContentResolver.openInputStream(uri);
            if (input instanceof FileInputStream) {
                FileInputStream fin = (FileInputStream) input;

                byte[] location = part.getName();
                if (location == null) {
                    location = part.getFilename();
                }
                if (location == null) {
                    location = part.getContentLocation();
                }

                String fileName;
                if (location == null) {
                    // Use fallback name.
                    fileName = fallback;
                } else {
                    fileName = new String(location);
                }
                // Depending on the location, there may be an
                // extension already on the name or not
                String dir = Environment.getExternalStorageDirectory() + "/"
                                + Environment.DIRECTORY_DOWNLOADS  + "/";
                String extension;
                int index;
                if ((index = fileName.indexOf(".")) == -1) {
                    String type = new String(part.getContentType());
                    extension = MimeTypeMap.getSingleton().getExtensionFromMimeType(type);
                } else {
                    extension = fileName.substring(index + 1, fileName.length());
                    fileName = fileName.substring(0, index);
                }

                File file = getUniqueDestination(dir + fileName, extension);

                // make sure the path is valid and directories created for this file.
                File parentFile = file.getParentFile();
                if (!parentFile.exists() && !parentFile.mkdirs()) {
                    Log.e(TAG, "[MMS] copyPart: mkdirs for " + parentFile.getPath() + " failed!");
                    return false;
                }

                fout = new FileOutputStream(file);

                byte[] buffer = new byte[8000];
                int size = 0;
                while ((size=fin.read(buffer)) != -1) {
                    fout.write(buffer, 0, size);
                }

                // Notify other applications listening to scanner events
                // that a media file has been added to the sd card
                sendBroadcast(new Intent(Intent.ACTION_MEDIA_SCANNER_SCAN_FILE,
                        Uri.fromFile(file)));
            }
        } catch (IOException e) {
            // Ignore
            Log.e(TAG, "IOException caught while opening or reading stream", e);
            return false;
        } finally {
            if (null != input) {
                try {
                    input.close();
                } catch (IOException e) {
                    // Ignore
                    Log.e(TAG, "IOException caught while closing stream", e);
                    return false;
                }
            }
            if (null != fout) {
                try {
                    fout.close();
                } catch (IOException e) {
                    // Ignore
                    Log.e(TAG, "IOException caught while closing stream", e);
                    return false;
                }
            }
        }
        return true;
    }

    private File getUniqueDestination(String base, String extension) {
        File file = new File(base + "." + extension);

        for (int i = 2; file.exists(); i++) {
            file = new File(base + "_" + i + "." + extension);
        }
        return file;
    }

    private void showDeliveryReport(long messageId, String type) {
        Intent intent = new Intent(this, DeliveryReportActivity.class);
        intent.putExtra("message_id", messageId);
        intent.putExtra("message_type", type);

        startActivity(intent);
    }

    private final IntentFilter mHttpProgressFilter = new IntentFilter(PROGRESS_STATUS_ACTION);

    private final BroadcastReceiver mHttpProgressReceiver = new BroadcastReceiver() {
        @Override
        public void onReceive(Context context, Intent intent) {
            if (PROGRESS_STATUS_ACTION.equals(intent.getAction())) {
                long token = intent.getLongExtra("token",
                                    SendingProgressTokenManager.NO_TOKEN);
                if (token != mConversation.getThreadId()) {
                    return;
                }

                int progress = intent.getIntExtra("progress", 0);
                switch (progress) {
                    case PROGRESS_START:
                        setProgressBarVisibility(true);
                        break;
                    case PROGRESS_ABORT:
                    case PROGRESS_COMPLETE:
                        setProgressBarVisibility(false);
                        break;
                    default:
                        setProgress(100 * progress);
                }
            }
        }
    };

    private static ContactList sEmptyContactList;

    private ContactList getRecipients() {
        // If the recipients editor is visible, the conversation has
        // not really officially 'started' yet.  Recipients will be set
        // on the conversation once it has been saved or sent.  In the
        // meantime, let anyone who needs the recipient list think it
        // is empty rather than giving them a stale one.
        if (isRecipientsEditorVisible()) {
            if (sEmptyContactList == null) {
                sEmptyContactList = new ContactList();
            }
            return sEmptyContactList;
        }
        return mConversation.getRecipients();
    }

    private void updateTitle(ContactList list) {
        String s;
        switch (list.size()) {
            case 0: {
                String recipient = "";
                if (mRecipientsEditor != null) {
                    recipient = mRecipientsEditor.getText().toString();
                }
                s = recipient;
                break;
            }
            case 1: {
                s = list.get(0).getNameAndNumber();
                break;
            }
            default: {
                // Handle multiple recipients
                s = list.formatNames(", ");
                break;
            }
        }
        getWindow().setTitle(s);
    }

    // Get the recipients editor ready to be displayed onscreen.
    private void initRecipientsEditor() {
        if (isRecipientsEditorVisible()) {
            return;
        }
        // Must grab the recipients before the view is made visible because getRecipients()
        // returns empty recipients when the editor is visible.
        ContactList recipients = getRecipients();

        ViewStub stub = (ViewStub)findViewById(R.id.recipients_editor_stub);
        if (stub != null) {
            View stubView = stub.inflate();
            mRecipientsEditor = (RecipientsEditor) stubView.findViewById(R.id.recipients_editor);
            mRecipientsPicker = (ImageButton) stubView.findViewById(R.id.recipients_picker);
        } else {
            mRecipientsEditor = (RecipientsEditor)findViewById(R.id.recipients_editor);
            mRecipientsEditor.setVisibility(View.VISIBLE);
            mRecipientsPicker = (ImageButton)findViewById(R.id.recipients_picker);
        }
        mRecipientsPicker.setOnClickListener(this);

        mRecipientsEditor.setAdapter(new RecipientsAdapter(this));
        mRecipientsEditor.populate(recipients);
        mRecipientsEditor.setOnCreateContextMenuListener(mRecipientsMenuCreateListener);
        mRecipientsEditor.addTextChangedListener(mRecipientsWatcher);
        // TODO : Remove the max length limitation due to the multiple phone picker is added and the
        // user is able to select a large number of recipients from the Contacts. The coming
        // potential issue is that it is hard for user to edit a recipient from hundred of
        // recipients in the editor box. We may redesign the editor box UI for this use case.
        // mRecipientsEditor.setFilters(new InputFilter[] {
        //         new InputFilter.LengthFilter(RECIPIENTS_MAX_LENGTH) });
        mRecipientsEditor.setOnItemClickListener(new AdapterView.OnItemClickListener() {
            public void onItemClick(AdapterView<?> parent, View view, int position, long id) {
                // After the user selects an item in the pop-up contacts list, move the
                // focus to the text editor if there is only one recipient.  This helps
                // the common case of selecting one recipient and then typing a message,
                // but avoids annoying a user who is trying to add five recipients and
                // keeps having focus stolen away.
                if (mRecipientsEditor.getRecipientCount() == 1) {
                    // if we're in extract mode then don't request focus
                    final InputMethodManager inputManager = (InputMethodManager)
                        getSystemService(Context.INPUT_METHOD_SERVICE);
                    if (inputManager == null || !inputManager.isFullscreenMode()) {
                        mTextEditor.requestFocus();
                    }
                }
            }
        });

        mRecipientsEditor.setOnFocusChangeListener(new View.OnFocusChangeListener() {
            public void onFocusChange(View v, boolean hasFocus) {
                if (!hasFocus) {
                    RecipientsEditor editor = (RecipientsEditor) v;
                    ContactList contacts = editor.constructContactsFromInput(false);
                    updateTitle(contacts);
                }
            }
        });

        mTopPanel.setVisibility(View.VISIBLE);
    }

    //==========================================================
    // Activity methods
    //==========================================================

    public static boolean cancelFailedToDeliverNotification(Intent intent, Context context) {
        if (MessagingNotification.isFailedToDeliver(intent)) {
            // Cancel any failed message notifications
            MessagingNotification.cancelNotification(context,
                        MessagingNotification.MESSAGE_FAILED_NOTIFICATION_ID);
            return true;
        }
        return false;
    }

    public static boolean cancelFailedDownloadNotification(Intent intent, Context context) {
        if (MessagingNotification.isFailedToDownload(intent)) {
            // Cancel any failed download notifications
            MessagingNotification.cancelNotification(context,
                        MessagingNotification.DOWNLOAD_FAILED_NOTIFICATION_ID);
            return true;
        }
        return false;
    }

    @Override
    protected void onCreate(Bundle savedInstanceState) {
        super.onCreate(savedInstanceState);

        setContentView(R.layout.compose_message_activity);
        setProgressBarVisibility(false);

        getWindow().setSoftInputMode(WindowManager.LayoutParams.SOFT_INPUT_ADJUST_RESIZE |
                WindowManager.LayoutParams.SOFT_INPUT_STATE_HIDDEN);

        // Initialize members for UI elements.
        initResourceRefs();

        mContentResolver = getContentResolver();
        mBackgroundQueryHandler = new BackgroundQueryHandler(mContentResolver);

        initialize(savedInstanceState);

        if (TRACE) {
            android.os.Debug.startMethodTracing("compose");
        }
    }

    private void showSubjectEditor(boolean show) {
        if (Log.isLoggable(LogTag.APP, Log.VERBOSE)) {
            log("showSubjectEditor: " + show);
        }

        if (mSubjectTextEditor == null) {
            // Don't bother to initialize the subject editor if
            // we're just going to hide it.
            if (show == false) {
                return;
            }
            mSubjectTextEditor = (EditText)findViewById(R.id.subject);
        }

        mSubjectTextEditor.setOnKeyListener(show ? mSubjectKeyListener : null);

        if (show) {
            mSubjectTextEditor.addTextChangedListener(mSubjectEditorWatcher);
        } else {
            mSubjectTextEditor.removeTextChangedListener(mSubjectEditorWatcher);
        }

        mSubjectTextEditor.setText(mWorkingMessage.getSubject());
        mSubjectTextEditor.setVisibility(show ? View.VISIBLE : View.GONE);
        hideOrShowTopPanel();
    }

    private void hideOrShowTopPanel() {
        boolean anySubViewsVisible = (isSubjectEditorVisible() || isRecipientsEditorVisible());
        mTopPanel.setVisibility(anySubViewsVisible ? View.VISIBLE : View.GONE);
    }

    public void initialize(Bundle savedInstanceState) {
        Intent intent = getIntent();

        // Create a new empty working message.
        mWorkingMessage = WorkingMessage.createEmpty(this);

        // Read parameters or previously saved state of this activity.
        initActivityState(savedInstanceState, intent);

<<<<<<< HEAD
        log("initialize: savedInstanceState = " + savedInstanceState +
=======
        if (LogTag.SEVERE_WARNING && originalThreadId != 0 &&
                originalThreadId == mConversation.getThreadId()) {
            LogTag.showWarningDialog("ComposeMessageActivity.initialize threadId didn't change" +
                    " from: " + originalThreadId, this);
        }

        if (Log.isLoggable(LogTag.APP, Log.VERBOSE)) {
            log("initialize: savedInstanceState = " + savedInstanceState +
>>>>>>> f9037fd0
                " intent = " + intent +
                " mConversation = " + mConversation);
        }

        if (cancelFailedToDeliverNotification(getIntent(), this)) {
            // Show a pop-up dialog to inform user the message was
            // failed to deliver.
            undeliveredMessageDialog(getMessageDate(null));
        }
        cancelFailedDownloadNotification(getIntent(), this);

        // Set up the message history ListAdapter
        initMessageList();

        // Load the draft for this thread, if we aren't already handling
        // existing data, such as a shared picture or forwarded message.
        boolean isForwardedMessage = false;
        if (!handleSendIntent(intent)) {
            isForwardedMessage = handleForwardedMessage();
            if (!isForwardedMessage) {
                loadDraft();
            }
        }

        // Let the working message know what conversation it belongs to
        mWorkingMessage.setConversation(mConversation);

        // Show the recipients editor if we don't have a valid thread. Hide it otherwise.
        if (mConversation.getThreadId() <= 0) {
            // Hide the recipients editor so the call to initRecipientsEditor won't get
            // short-circuited.
            hideRecipientEditor();
            initRecipientsEditor();

            // Bring up the softkeyboard so the user can immediately enter recipients. This
            // call won't do anything on devices with a hard keyboard.
            getWindow().setSoftInputMode(WindowManager.LayoutParams.SOFT_INPUT_ADJUST_RESIZE |
                    WindowManager.LayoutParams.SOFT_INPUT_STATE_VISIBLE);
        } else {
            hideRecipientEditor();
        }

        updateSendButtonState();

        drawTopPanel();
        drawBottomPanel();

        Configuration config = getResources().getConfiguration();
        mIsKeyboardOpen = config.keyboardHidden == KEYBOARDHIDDEN_NO;
        mIsLandscape = config.orientation == Configuration.ORIENTATION_LANDSCAPE;
        onKeyboardStateChanged(mIsKeyboardOpen);

        if (Log.isLoggable(LogTag.APP, Log.VERBOSE)) {
            log("initialize: update title, mConversation=" + mConversation.toString());
        }

        updateTitle(mConversation.getRecipients());

        if (isForwardedMessage && isRecipientsEditorVisible()) {
            // The user is forwarding the message to someone. Put the focus on the
            // recipient editor rather than in the message editor.
            mRecipientsEditor.requestFocus();
        }
    }

    @Override
    protected void onNewIntent(Intent intent) {
        super.onNewIntent(intent);

        setIntent(intent);

        Conversation conversation = null;
        mSentMessage = false;

        // If we have been passed a thread_id, use that to find our
        // conversation.
        long threadId = intent.getLongExtra("thread_id", 0);
        Uri intentUri = intent.getData();

        boolean sameThread = false;
        if (threadId > 0) {
            conversation = Conversation.get(this, threadId, false);
        } else {
            if (mConversation.getThreadId() == 0) {
                // We've got a draft. See if the new intent's recipient is the same as
                // the draft's recipient. First make sure the working recipients are synched
                // to the conversation.
                mWorkingMessage.syncWorkingRecipients();
                sameThread = mConversation.sameRecipient(intentUri);
            }
            if (!sameThread) {
                // Otherwise, try to get a conversation based on the
                // data URI passed to our intent.
                conversation = Conversation.get(this, intentUri, false);
            }
        }

        if (Log.isLoggable(LogTag.APP, Log.VERBOSE)) {
            log("onNewIntent: data=" + intentUri + ", thread_id extra is " + threadId);
            log("     new conversation=" + conversation + ", mConversation=" + mConversation);
        }

        if (conversation != null) {
            // Don't let any markAsRead DB updates occur before we've loaded the messages for
            // the thread.
            conversation.blockMarkAsRead(true);

            // this is probably paranoia to compare both thread_ids and recipient lists,
            // but we want to make double sure because this is a last minute fix for Froyo
            // and the previous code checked thread ids only.
            // (we cannot just compare thread ids because there is a case where mConversation
            // has a stale/obsolete thread id (=1) that could collide against the new thread_id(=1),
            // even though the recipient lists are different)
            sameThread = (conversation.getThreadId() == mConversation.getThreadId() &&
                    conversation.equals(mConversation));
        }

        if (sameThread) {
            log("onNewIntent: same conversation");
        } else {
            if (Log.isLoggable(LogTag.APP, Log.VERBOSE)) {
                log("onNewIntent: different conversation, initialize...");
            }
            saveDraft();    // if we've got a draft, save it first

            initialize(null);
            loadMessageContent();
        }

    }

    @Override
    protected void onRestart() {
        super.onRestart();

        if (mWorkingMessage.isDiscarded()) {
            // If the message isn't worth saving, don't resurrect it. Doing so can lead to
            // a situation where a new incoming message gets the old thread id of the discarded
            // draft. This activity can end up displaying the recipients of the old message with
            // the contents of the new message. Recognize that dangerous situation and bail out
            // to the ConversationList where the user can enter this in a clean manner.
            if (mWorkingMessage.isWorthSaving()) {
                mWorkingMessage.unDiscard();    // it was discarded in onStop().
            } else {
                goToConversationList();
            }
        }
    }

    @Override
    protected void onStart() {
        super.onStart();
        mConversation.blockMarkAsRead(true);

        initFocus();

        // Register a BroadcastReceiver to listen on HTTP I/O process.
        registerReceiver(mHttpProgressReceiver, mHttpProgressFilter);

        loadMessageContent();

        // Update the fasttrack info in case any of the recipients' contact info changed
        // while we were paused. This can happen, for example, if a user changes or adds
        // an avatar associated with a contact.
        mWorkingMessage.syncWorkingRecipients();

        if (Log.isLoggable(LogTag.APP, Log.VERBOSE)) {
            log("onStart: update title, mConversation=" + mConversation.toString());
        }

        updateTitle(mConversation.getRecipients());
    }

    public void loadMessageContent() {
        startMsgListQuery();
        updateSendFailedNotification();
        drawBottomPanel();
    }

    private void updateSendFailedNotification() {
        final long threadId = mConversation.getThreadId();
        if (threadId <= 0)
            return;

        // updateSendFailedNotificationForThread makes a database call, so do the work off
        // of the ui thread.
        new Thread(new Runnable() {
            public void run() {
                MessagingNotification.updateSendFailedNotificationForThread(
                        ComposeMessageActivity.this, threadId);
            }
        }, "updateSendFailedNotification").start();
    }

    @Override
    public void onSaveInstanceState(Bundle outState) {
        super.onSaveInstanceState(outState);

        outState.putString("recipients", getRecipients().serialize());

        mWorkingMessage.writeStateToBundle(outState);

        if (mExitOnSent) {
            outState.putBoolean("exit_on_sent", mExitOnSent);
        }
    }

    @Override
    protected void onResume() {
        super.onResume();

        // OLD: get notified of presence updates to update the titlebar.
        // NEW: we are using ContactHeaderWidget which displays presence, but updating presence
        //      there is out of our control.
        //Contact.startPresenceObserver();

        addRecipientsListeners();

        if (Log.isLoggable(LogTag.APP, Log.VERBOSE)) {
            log("onResume: update title, mConversation=" + mConversation.toString());
        }

        // There seems to be a bug in the framework such that setting the title
        // here gets overwritten to the original title.  Do this delayed as a
        // workaround.
        mMessageListItemHandler.postDelayed(new Runnable() {
            public void run() {
                ContactList recipients = isRecipientsEditorVisible() ?
                        mRecipientsEditor.constructContactsFromInput(false) : getRecipients();
                updateTitle(recipients);
            }
        }, 100);
    }

    @Override
    protected void onPause() {
        super.onPause();

        // OLD: stop getting notified of presence updates to update the titlebar.
        // NEW: we are using ContactHeaderWidget which displays presence, but updating presence
        //      there is out of our control.
        //Contact.stopPresenceObserver();

        removeRecipientsListeners();
    }

    @Override
    protected void onStop() {
        super.onStop();

        // Allow any blocked calls to update the thread's read status.
        mConversation.blockMarkAsRead(false);

        if (mMsgListAdapter != null) {
            mMsgListAdapter.changeCursor(null);
        }

        if (mRecipientsEditor != null) {
            CursorAdapter recipientsAdapter = (CursorAdapter)mRecipientsEditor.getAdapter();
            if (recipientsAdapter != null) {
                recipientsAdapter.changeCursor(null);
            }
        }

        if (Log.isLoggable(LogTag.APP, Log.VERBOSE)) {
            log("onStop: save draft");
        }
        saveDraft();

        // Cleanup the BroadcastReceiver.
        unregisterReceiver(mHttpProgressReceiver);
    }

    @Override
    protected void onDestroy() {
        if (TRACE) {
            android.os.Debug.stopMethodTracing();
        }

        super.onDestroy();
    }

    @Override
    public void onConfigurationChanged(Configuration newConfig) {
        super.onConfigurationChanged(newConfig);
        if (LOCAL_LOGV) {
            Log.v(TAG, "onConfigurationChanged: " + newConfig);
        }

        mIsKeyboardOpen = newConfig.keyboardHidden == KEYBOARDHIDDEN_NO;
        boolean isLandscape = newConfig.orientation == Configuration.ORIENTATION_LANDSCAPE;
        if (mIsLandscape != isLandscape) {
            mIsLandscape = isLandscape;

            // Have to re-layout the attachment editor because we have different layouts
            // depending on whether we're portrait or landscape.
            drawTopPanel();
        }
        onKeyboardStateChanged(mIsKeyboardOpen);
    }

    private void onKeyboardStateChanged(boolean isKeyboardOpen) {
        // If the keyboard is hidden, don't show focus highlights for
        // things that cannot receive input.
        if (isKeyboardOpen) {
            if (mRecipientsEditor != null) {
                mRecipientsEditor.setFocusableInTouchMode(true);
            }
            if (mSubjectTextEditor != null) {
                mSubjectTextEditor.setFocusableInTouchMode(true);
            }
            mTextEditor.setFocusableInTouchMode(true);
            mTextEditor.setHint(R.string.type_to_compose_text_enter_to_send);
        } else {
            if (mRecipientsEditor != null) {
                mRecipientsEditor.setFocusable(false);
            }
            if (mSubjectTextEditor != null) {
                mSubjectTextEditor.setFocusable(false);
            }
            mTextEditor.setFocusable(false);
            mTextEditor.setHint(R.string.open_keyboard_to_compose_message);
        }
    }

    @Override
    public void onUserInteraction() {
        checkPendingNotification();
    }

    @Override
    public void onWindowFocusChanged(boolean hasFocus) {
        if (hasFocus) {
            checkPendingNotification();
        }
    }

    @Override
    public boolean onKeyDown(int keyCode, KeyEvent event) {
        switch (keyCode) {
            case KeyEvent.KEYCODE_DEL:
                if ((mMsgListAdapter != null) && mMsgListView.isFocused()) {
                    Cursor cursor;
                    try {
                        cursor = (Cursor) mMsgListView.getSelectedItem();
                    } catch (ClassCastException e) {
                        Log.e(TAG, "Unexpected ClassCastException.", e);
                        return super.onKeyDown(keyCode, event);
                    }

                    if (cursor != null) {
                        boolean locked = cursor.getInt(COLUMN_MMS_LOCKED) != 0;
                        DeleteMessageListener l = new DeleteMessageListener(
                                cursor.getLong(COLUMN_ID),
                                cursor.getString(COLUMN_MSG_TYPE),
                                locked);
                        confirmDeleteDialog(l, locked);
                        return true;
                    }
                }
                break;
            case KeyEvent.KEYCODE_DPAD_CENTER:
            case KeyEvent.KEYCODE_ENTER:
                if (isPreparedForSending()) {
                    confirmSendMessageIfNeeded();
                    return true;
                }
                break;
            case KeyEvent.KEYCODE_BACK:
                exitComposeMessageActivity(new Runnable() {
                    public void run() {
                        finish();
                    }
                });
                return true;
        }

        return super.onKeyDown(keyCode, event);
    }

    private void exitComposeMessageActivity(final Runnable exit) {
        // If the message is empty, just quit -- finishing the
        // activity will cause an empty draft to be deleted.
        if (!mWorkingMessage.isWorthSaving()) {
            exit.run();
            return;
        }

        if (isRecipientsEditorVisible() &&
                !mRecipientsEditor.hasValidRecipient(mWorkingMessage.requiresMms())) {
            MessageUtils.showDiscardDraftConfirmDialog(this, new DiscardDraftListener());
            return;
        }

        mToastForDraftSave = true;
        exit.run();
    }

    private void goToConversationList() {
        finish();
        startActivity(new Intent(this, ConversationList.class));
    }

    private void hideRecipientEditor() {
        if (mRecipientsEditor != null) {
            mRecipientsEditor.removeTextChangedListener(mRecipientsWatcher);
            mRecipientsEditor.setVisibility(View.GONE);
            hideOrShowTopPanel();
        }
    }

    private boolean isRecipientsEditorVisible() {
        return (null != mRecipientsEditor)
                    && (View.VISIBLE == mRecipientsEditor.getVisibility());
    }

    private boolean isSubjectEditorVisible() {
        return (null != mSubjectTextEditor)
                    && (View.VISIBLE == mSubjectTextEditor.getVisibility());
    }

    public void onAttachmentChanged() {
        // Have to make sure we're on the UI thread. This function can be called off of the UI
        // thread when we're adding multi-attachments
        runOnUiThread(new Runnable() {
            public void run() {
                drawBottomPanel();
                updateSendButtonState();
                drawTopPanel();
            }
        });
    }

    public void onProtocolChanged(final boolean mms) {
        // Have to make sure we're on the UI thread. This function can be called off of the UI
        // thread when we're adding multi-attachments
        runOnUiThread(new Runnable() {
            public void run() {
                toastConvertInfo(mms);
                setSendButtonText(mms);
            }
        });
    }

    private void setSendButtonText(boolean isMms) {
        Button sendButton = mSendButton;
        sendButton.setText(R.string.send);

        if (isMms) {
            // Create and append the "MMS" text in a smaller font than the "Send" text.
            sendButton.append("\n");
            SpannableString spannable = new SpannableString(getString(R.string.mms));
            int mmsTextSize = (int) (sendButton.getTextSize() * 0.75f);
            spannable.setSpan(new AbsoluteSizeSpan(mmsTextSize), 0, spannable.length(), 0);
            sendButton.append(spannable);
            mTextCounter.setText("");
        }
    }

    Runnable mResetMessageRunnable = new Runnable() {
        public void run() {
            resetMessage();
        }
    };

    public void onPreMessageSent() {
        runOnUiThread(mResetMessageRunnable);
    }

    public void onMessageSent() {
        // If we already have messages in the list adapter, it
        // will be auto-requerying; don't thrash another query in.
        if (mMsgListAdapter.getCount() == 0) {
            startMsgListQuery();
        }
    }

    public void onMaxPendingMessagesReached() {
        saveDraft();

        runOnUiThread(new Runnable() {
            public void run() {
                Toast.makeText(ComposeMessageActivity.this, R.string.too_many_unsent_mms,
                        Toast.LENGTH_LONG).show();
            }
        });
    }

    public void onAttachmentError(final int error) {
        runOnUiThread(new Runnable() {
            public void run() {
                handleAddAttachmentError(error, R.string.type_picture);
                onMessageSent();        // now requery the list of messages
            }
        });
    }

    // We don't want to show the "call" option unless there is only one
    // recipient and it's a phone number.
    private boolean isRecipientCallable() {
        ContactList recipients = getRecipients();
        return (recipients.size() == 1 && !recipients.containsEmail());
    }

    private void dialRecipient() {
        String number = getRecipients().get(0).getNumber();
        Intent dialIntent = new Intent(Intent.ACTION_CALL, Uri.parse("tel:" + number));
        startActivity(dialIntent);
    }

    @Override
    public boolean onPrepareOptionsMenu(Menu menu) {
        menu.clear();

        if (isRecipientCallable()) {
            menu.add(0, MENU_CALL_RECIPIENT, 0, R.string.menu_call).setIcon(
                    R.drawable.ic_menu_call);
        }

        // Only add the "View contact" menu item when there's a single recipient and that
        // recipient is someone in contacts.
        ContactList recipients = getRecipients();
        if (recipients.size() == 1 && recipients.get(0).existsInDatabase()) {
            menu.add(0, MENU_VIEW_CONTACT, 0, R.string.menu_view_contact).setIcon(
                    R.drawable.ic_menu_contact);
        }

        if (MmsConfig.getMmsEnabled()) {
            if (!isSubjectEditorVisible()) {
                menu.add(0, MENU_ADD_SUBJECT, 0, R.string.add_subject).setIcon(
                        R.drawable.ic_menu_edit);
            }

            if (!mWorkingMessage.hasAttachment()) {
                menu.add(0, MENU_ADD_ATTACHMENT, 0, R.string.add_attachment).setIcon(
                        R.drawable.ic_menu_attachment);
            }
        }

        if (isPreparedForSending()) {
            menu.add(0, MENU_SEND, 0, R.string.send).setIcon(android.R.drawable.ic_menu_send);
        }

        menu.add(0, MENU_INSERT_SMILEY, 0, R.string.menu_insert_smiley).setIcon(
                R.drawable.ic_menu_emoticons);

        if (mMsgListAdapter.getCount() > 0) {
            // Removed search as part of b/1205708
            //menu.add(0, MENU_SEARCH, 0, R.string.menu_search).setIcon(
            //        R.drawable.ic_menu_search);
            Cursor cursor = mMsgListAdapter.getCursor();
            if ((null != cursor) && (cursor.getCount() > 0)) {
                menu.add(0, MENU_DELETE_THREAD, 0, R.string.delete_thread).setIcon(
                    android.R.drawable.ic_menu_delete);
            }
        } else {
            menu.add(0, MENU_DISCARD, 0, R.string.discard).setIcon(android.R.drawable.ic_menu_delete);
        }

        menu.add(0, MENU_CONVERSATION_LIST, 0, R.string.all_threads).setIcon(
                R.drawable.ic_menu_friendslist);

        buildAddAddressToContactMenuItem(menu);
        return true;
    }

    private void buildAddAddressToContactMenuItem(Menu menu) {
        // Look for the first recipient we don't have a contact for and create a menu item to
        // add the number to contacts.
        for (Contact c : getRecipients()) {
            if (!c.existsInDatabase() && canAddToContacts(c)) {
                Intent intent = ConversationList.createAddContactIntent(c.getNumber());
                menu.add(0, MENU_ADD_ADDRESS_TO_CONTACTS, 0, R.string.menu_add_to_contacts)
                    .setIcon(android.R.drawable.ic_menu_add)
                    .setIntent(intent);
                break;
            }
        }
    }

    @Override
    public boolean onOptionsItemSelected(MenuItem item) {
        switch (item.getItemId()) {
            case MENU_ADD_SUBJECT:
                showSubjectEditor(true);
                mWorkingMessage.setSubject("", true);
                mSubjectTextEditor.requestFocus();
                break;
            case MENU_ADD_ATTACHMENT:
                // Launch the add-attachment list dialog
                showAddAttachmentDialog(false);
                break;
            case MENU_DISCARD:
                mWorkingMessage.discard();
                finish();
                break;
            case MENU_SEND:
                if (isPreparedForSending()) {
                    confirmSendMessageIfNeeded();
                }
                break;
            case MENU_SEARCH:
                onSearchRequested();
                break;
            case MENU_DELETE_THREAD:
                confirmDeleteThread(mConversation.getThreadId());
                break;
            case MENU_CONVERSATION_LIST:
                exitComposeMessageActivity(new Runnable() {
                    public void run() {
                        goToConversationList();
                    }
                });
                break;
            case MENU_CALL_RECIPIENT:
                dialRecipient();
                break;
            case MENU_INSERT_SMILEY:
                showSmileyDialog();
                break;
            case MENU_VIEW_CONTACT: {
                // View the contact for the first (and only) recipient.
                ContactList list = getRecipients();
                if (list.size() == 1 && list.get(0).existsInDatabase()) {
                    Uri contactUri = list.get(0).getUri();
                    Intent intent = new Intent(Intent.ACTION_VIEW, contactUri);
                    intent.setFlags(Intent.FLAG_ACTIVITY_CLEAR_WHEN_TASK_RESET);
                    startActivity(intent);
                }
                break;
            }
            case MENU_ADD_ADDRESS_TO_CONTACTS:
                mAddContactIntent = item.getIntent();
                startActivityForResult(mAddContactIntent, REQUEST_CODE_ADD_CONTACT);
                break;
        }

        return true;
    }

    private void confirmDeleteThread(long threadId) {
        Conversation.startQueryHaveLockedMessages(mBackgroundQueryHandler,
                threadId, ConversationList.HAVE_LOCKED_MESSAGES_TOKEN);
    }

//    static class SystemProperties { // TODO, temp class to get unbundling working
//        static int getInt(String s, int value) {
//            return value;       // just return the default value or now
//        }
//    }

    private void addAttachment(int type, boolean replace) {
        // Calculate the size of the current slide if we're doing a replace so the
        // slide size can optionally be used in computing how much room is left for an attachment.
        int currentSlideSize = 0;
        SlideshowModel slideShow = mWorkingMessage.getSlideshow();
        if (replace && slideShow != null) {
            SlideModel slide = slideShow.get(0);
            currentSlideSize = slide.getSlideSize();
        }
        switch (type) {
            case AttachmentTypeSelectorAdapter.ADD_IMAGE:
                MessageUtils.selectImage(this, REQUEST_CODE_ATTACH_IMAGE);
                break;

            case AttachmentTypeSelectorAdapter.TAKE_PICTURE: {
                Intent intent = new Intent(MediaStore.ACTION_IMAGE_CAPTURE);

                intent.putExtra(MediaStore.EXTRA_OUTPUT, Mms.ScrapSpace.CONTENT_URI);
                startActivityForResult(intent, REQUEST_CODE_TAKE_PICTURE);
                break;
            }

            case AttachmentTypeSelectorAdapter.ADD_VIDEO:
                MessageUtils.selectVideo(this, REQUEST_CODE_ATTACH_VIDEO);
                break;

            case AttachmentTypeSelectorAdapter.RECORD_VIDEO: {
                long sizeLimit = computeAttachmentSizeLimit(slideShow, currentSlideSize);
                if (sizeLimit > 0) {
                    MessageUtils.recordVideo(this, REQUEST_CODE_TAKE_VIDEO, sizeLimit);
                } else {
                    Toast.makeText(this,
                            getString(R.string.message_too_big_for_video),
                            Toast.LENGTH_SHORT).show();
                }
            }
            break;

            case AttachmentTypeSelectorAdapter.ADD_SOUND:
                MessageUtils.selectAudio(this, REQUEST_CODE_ATTACH_SOUND);
                break;

            case AttachmentTypeSelectorAdapter.RECORD_SOUND:
                long sizeLimit = computeAttachmentSizeLimit(slideShow, currentSlideSize);
                MessageUtils.recordSound(this, REQUEST_CODE_RECORD_SOUND, sizeLimit);
                break;

            case AttachmentTypeSelectorAdapter.ADD_SLIDESHOW:
                editSlideshow();
                break;

            default:
                break;
        }
    }

    public static long computeAttachmentSizeLimit(SlideshowModel slideShow, int currentSlideSize) {
        // Computer attachment size limit. Subtract 1K for some text.
        long sizeLimit = MmsConfig.getMaxMessageSize() - SlideshowModel.SLIDESHOW_SLOP;
        if (slideShow != null) {
            sizeLimit -= slideShow.getCurrentMessageSize();

            // We're about to ask the camera to capture some video (or the sound recorder
            // to record some audio) which will eventually replace the content on the current
            // slide. Since the current slide already has some content (which was subtracted
            // out just above) and that content is going to get replaced, we can add the size of the
            // current slide into the available space used to capture a video (or audio).
            sizeLimit += currentSlideSize;
        }
        return sizeLimit;
    }

    private void showAddAttachmentDialog(final boolean replace) {
        AlertDialog.Builder builder = new AlertDialog.Builder(this);
        builder.setIcon(R.drawable.ic_dialog_attach);
        builder.setTitle(R.string.add_attachment);

        if (mAttachmentTypeSelectorAdapter == null) {
            mAttachmentTypeSelectorAdapter = new AttachmentTypeSelectorAdapter(
                    this, AttachmentTypeSelectorAdapter.MODE_WITH_SLIDESHOW);
        }
        builder.setAdapter(mAttachmentTypeSelectorAdapter, new DialogInterface.OnClickListener() {
            public void onClick(DialogInterface dialog, int which) {
                addAttachment(mAttachmentTypeSelectorAdapter.buttonToCommand(which), replace);
                dialog.dismiss();
            }
        });

        builder.show();
    }

    @Override
    protected void onActivityResult(int requestCode, int resultCode, Intent data) {
        if (DEBUG) {
            log("onActivityResult: requestCode=" + requestCode
                    + ", resultCode=" + resultCode + ", data=" + data);
        }
        mWaitingForSubActivity = false;          // We're back!
        if (mWorkingMessage.isFakeMmsForDraft()) {
            // We no longer have to fake the fact we're an Mms. At this point we are or we aren't,
            // based on attachments and other Mms attrs.
            mWorkingMessage.removeFakeMmsForDraft();
        }

        if (requestCode == REQUEST_CODE_PICK) {
            mWorkingMessage.asyncDeleteDraftSmsMessage(mConversation);
        }

        // If there's no data (because the user didn't select a picture and
        // just hit BACK, for example), there's nothing to do.
        if (requestCode != REQUEST_CODE_TAKE_PICTURE) {
            if (data == null) {
                return;
            }
        } else if (resultCode != RESULT_OK){
            if (DEBUG) log("onActivityResult: bail due to resultCode=" + resultCode);
            return;
        }

        switch(requestCode) {
            case REQUEST_CODE_CREATE_SLIDESHOW:
                if (data != null) {
                    WorkingMessage newMessage = WorkingMessage.load(this, data.getData());
                    if (newMessage != null) {
                        mWorkingMessage = newMessage;
                        mWorkingMessage.setConversation(mConversation);
                        drawTopPanel();
                        updateSendButtonState();
                    }
                }
                break;

            case REQUEST_CODE_TAKE_PICTURE: {
                // create a file based uri and pass to addImage(). We want to read the JPEG
                // data directly from file (using UriImage) instead of decoding it into a Bitmap,
                // which takes up too much memory and could easily lead to OOM.
                File file = new File(Mms.ScrapSpace.SCRAP_FILE_PATH);
                Uri uri = Uri.fromFile(file);
                addImage(uri, false);
                break;
            }

            case REQUEST_CODE_ATTACH_IMAGE: {
                addImage(data.getData(), false);
                break;
            }

            case REQUEST_CODE_TAKE_VIDEO:
            case REQUEST_CODE_ATTACH_VIDEO:
                addVideo(data.getData(), false);
                break;

            case REQUEST_CODE_ATTACH_SOUND: {
                Uri uri = (Uri) data.getParcelableExtra(RingtoneManager.EXTRA_RINGTONE_PICKED_URI);
                if (Settings.System.DEFAULT_RINGTONE_URI.equals(uri)) {
                    break;
                }
                addAudio(uri);
                break;
            }

            case REQUEST_CODE_RECORD_SOUND:
                addAudio(data.getData());
                break;

            case REQUEST_CODE_ECM_EXIT_DIALOG:
                boolean outOfEmergencyMode = data.getBooleanExtra(EXIT_ECM_RESULT, false);
                if (outOfEmergencyMode) {
                    sendMessage(false);
                }
                break;

            case REQUEST_CODE_ADD_CONTACT:
                // The user just added a new contact. We saved the contact info in
                // mAddContactIntent. Get the contact and force our cached contact to
                // get reloaded with the new info (such as contact name). After the
                // contact is reloaded, the function onUpdate() in this file will get called
                // and it will update the title bar, etc.
                if (mAddContactIntent != null) {
                    String address =
                        mAddContactIntent.getStringExtra(ContactsContract.Intents.Insert.EMAIL);
                    if (address == null) {
                        address =
                            mAddContactIntent.getStringExtra(ContactsContract.Intents.Insert.PHONE);
                    }
                    if (address != null) {
                        Contact contact = Contact.get(address, false);
                        if (contact != null) {
                            contact.reload();
                        }
                    }
                }
                break;

            case REQUEST_CODE_PICK:
                processPickResult(data);
                break;
            default:
                // TODO
                break;
        }
    }

    private void processPickResult(final Intent data) {
        // The EXTRA_PHONE_URIS stores the phone's urls that were selected by user in the
        // multiple phone picker.
        final Parcelable[] uris =
            data.getParcelableArrayExtra(Intents.EXTRA_PHONE_URIS);

        final int recipientCount = uris != null ? uris.length : 0;

        final int recipientLimit = MmsConfig.getRecipientLimit();
        if (recipientLimit != Integer.MAX_VALUE && recipientCount > recipientLimit) {
            new AlertDialog.Builder(this)
                    .setTitle(R.string.pick_too_many_recipients)
                    .setIcon(android.R.drawable.ic_dialog_alert)
                    .setMessage(getString(R.string.too_many_recipients, recipientCount, recipientLimit))
                    .setPositiveButton(android.R.string.ok, null)
                    .create().show();
            return;
        }

        final Handler handler = new Handler();
        final ProgressDialog progressDialog = new ProgressDialog(this);
        progressDialog.setTitle(getText(R.string.pick_too_many_recipients));
        progressDialog.setMessage(getText(R.string.adding_recipients));
        progressDialog.setIndeterminate(true);
        progressDialog.setCancelable(false);

        final Runnable showProgress = new Runnable() {
            public void run() {
                progressDialog.show();
            }
        };
        // Only show the progress dialog if we can not finish off parsing the return data in 1s,
        // otherwise the dialog could flicker.
        handler.postDelayed(showProgress, 1000);

        new Thread(new Runnable() {
            public void run() {
                final ContactList list;
                 try {
                    list = ContactList.blockingGetByUris(uris);
                } finally {
                    handler.removeCallbacks(showProgress);
                    progressDialog.dismiss();
                }
                // TODO: there is already code to update the contact header widget and recipients
                // editor if the contacts change. we can re-use that code.
                final Runnable populateWorker = new Runnable() {
                    public void run() {
                        mRecipientsEditor.populate(list);
                        updateTitle(list);
                    }
                };
                handler.post(populateWorker);
            }
        }).start();
    }

    private final ResizeImageResultCallback mResizeImageCallback = new ResizeImageResultCallback() {
        // TODO: make this produce a Uri, that's what we want anyway
        public void onResizeResult(PduPart part, boolean append) {
            if (part == null) {
                handleAddAttachmentError(WorkingMessage.UNKNOWN_ERROR, R.string.type_picture);
                return;
            }

            Context context = ComposeMessageActivity.this;
            PduPersister persister = PduPersister.getPduPersister(context);
            int result;

            Uri messageUri = mWorkingMessage.saveAsMms(true);
            try {
                Uri dataUri = persister.persistPart(part, ContentUris.parseId(messageUri));
                result = mWorkingMessage.setAttachment(WorkingMessage.IMAGE, dataUri, append);
                if (Log.isLoggable(LogTag.APP, Log.VERBOSE)) {
                    log("ResizeImageResultCallback: dataUri=" + dataUri);
                }
            } catch (MmsException e) {
                result = WorkingMessage.UNKNOWN_ERROR;
            }

            handleAddAttachmentError(result, R.string.type_picture);
        }
    };

    private void handleAddAttachmentError(final int error, final int mediaTypeStringId) {
        if (error == WorkingMessage.OK) {
            return;
        }

        runOnUiThread(new Runnable() {
            public void run() {
                Resources res = getResources();
                String mediaType = res.getString(mediaTypeStringId);
                String title, message;

                switch(error) {
                case WorkingMessage.UNKNOWN_ERROR:
                    message = res.getString(R.string.failed_to_add_media, mediaType);
                    Toast.makeText(ComposeMessageActivity.this, message, Toast.LENGTH_SHORT).show();
                    return;
                case WorkingMessage.UNSUPPORTED_TYPE:
                    title = res.getString(R.string.unsupported_media_format, mediaType);
                    message = res.getString(R.string.select_different_media, mediaType);
                    break;
                case WorkingMessage.MESSAGE_SIZE_EXCEEDED:
                    title = res.getString(R.string.exceed_message_size_limitation, mediaType);
                    message = res.getString(R.string.failed_to_add_media, mediaType);
                    break;
                case WorkingMessage.IMAGE_TOO_LARGE:
                    title = res.getString(R.string.failed_to_resize_image);
                    message = res.getString(R.string.resize_image_error_information);
                    break;
                default:
                    throw new IllegalArgumentException("unknown error " + error);
                }

                MessageUtils.showErrorDialog(ComposeMessageActivity.this, title, message);
            }
        });
    }

    private void addImage(Uri uri, boolean append) {
        if (Log.isLoggable(LogTag.APP, Log.VERBOSE)) {
            log("addImage: append=" + append + ", uri=" + uri);
        }

        int result = mWorkingMessage.setAttachment(WorkingMessage.IMAGE, uri, append);

        if (result == WorkingMessage.IMAGE_TOO_LARGE ||
            result == WorkingMessage.MESSAGE_SIZE_EXCEEDED) {
            if (Log.isLoggable(LogTag.APP, Log.VERBOSE)) {
                log("addImage: resize image " + uri);
            }
            MessageUtils.resizeImageAsync(this,
                    uri, mAttachmentEditorHandler, mResizeImageCallback, append);
            return;
        }
        handleAddAttachmentError(result, R.string.type_picture);
    }

    private void addVideo(Uri uri, boolean append) {
        if (uri != null) {
            int result = mWorkingMessage.setAttachment(WorkingMessage.VIDEO, uri, append);
            handleAddAttachmentError(result, R.string.type_video);
        }
    }

    private void addAudio(Uri uri) {
        int result = mWorkingMessage.setAttachment(WorkingMessage.AUDIO, uri, false);
        handleAddAttachmentError(result, R.string.type_audio);
    }

    private boolean handleForwardedMessage() {
        Intent intent = getIntent();

        // If this is a forwarded message, it will have an Intent extra
        // indicating so.  If not, bail out.
        if (intent.getBooleanExtra("forwarded_message", false) == false) {
            return false;
        }

        Uri uri = intent.getParcelableExtra("msg_uri");

        if (Log.isLoggable(LogTag.APP, Log.DEBUG)) {
            log("handle forwarded message " + uri);
        }

        if (uri != null) {
            mWorkingMessage = WorkingMessage.load(this, uri);
            mWorkingMessage.setSubject(intent.getStringExtra("subject"), false);
        } else {
            mWorkingMessage.setText(intent.getStringExtra("sms_body"));
        }

        // let's clear the message thread for forwarded messages
        mMsgListAdapter.changeCursor(null);

        return true;
    }

    private boolean handleSendIntent(Intent intent) {
        Bundle extras = intent.getExtras();
        if (extras == null) {
            return false;
        }

        final String mimeType = intent.getType();
        String action = intent.getAction();
        if (Intent.ACTION_SEND.equals(action)) {
            if (extras.containsKey(Intent.EXTRA_STREAM)) {
                Uri uri = (Uri)extras.getParcelable(Intent.EXTRA_STREAM);
                addAttachment(mimeType, uri, false);
                return true;
            } else if (extras.containsKey(Intent.EXTRA_TEXT)) {
                mWorkingMessage.setText(extras.getString(Intent.EXTRA_TEXT));
                return true;
            }
        } else if (Intent.ACTION_SEND_MULTIPLE.equals(action) &&
                extras.containsKey(Intent.EXTRA_STREAM)) {
            SlideshowModel slideShow = mWorkingMessage.getSlideshow();
            final ArrayList<Parcelable> uris = extras.getParcelableArrayList(Intent.EXTRA_STREAM);
            int currentSlideCount = slideShow != null ? slideShow.size() : 0;
            int importCount = uris.size();
            if (importCount + currentSlideCount > SlideshowEditor.MAX_SLIDE_NUM) {
                importCount = Math.min(SlideshowEditor.MAX_SLIDE_NUM - currentSlideCount,
                        importCount);
                Toast.makeText(ComposeMessageActivity.this,
                        getString(R.string.too_many_attachments,
                                SlideshowEditor.MAX_SLIDE_NUM, importCount),
                                Toast.LENGTH_LONG).show();
            }

            // Attach all the pictures/videos off of the UI thread.
            // Show a progress alert if adding all the slides hasn't finished
            // within one second.
            // Stash the runnable for showing it away so we can cancel
            // it later if adding completes ahead of the deadline.
            final AlertDialog dialog = new AlertDialog.Builder(ComposeMessageActivity.this)
                .setIcon(android.R.drawable.ic_dialog_alert)
                .setTitle(R.string.adding_attachments_title)
                .setMessage(R.string.adding_attachments)
                .create();
            final Runnable showProgress = new Runnable() {
                public void run() {
                    dialog.show();
                }
            };
            // Schedule it for one second from now.
            mAttachmentEditorHandler.postDelayed(showProgress, 1000);

            final int numberToImport = importCount;
            new Thread(new Runnable() {
                public void run() {
                    for (int i = 0; i < numberToImport; i++) {
                        Parcelable uri = uris.get(i);
                        addAttachment(mimeType, (Uri) uri, true);
                    }
                    // Cancel pending show of the progress alert if necessary.
                    mAttachmentEditorHandler.removeCallbacks(showProgress);
                    dialog.dismiss();
                }
            }, "addAttachment").start();
            return true;
        }

        return false;
    }

    // mVideoUri will look like this: content://media/external/video/media
    private static final String mVideoUri = Video.Media.getContentUri("external").toString();
    // mImageUri will look like this: content://media/external/images/media
    private static final String mImageUri = Images.Media.getContentUri("external").toString();

    private void addAttachment(String type, Uri uri, boolean append) {
        if (uri != null) {
            // When we're handling Intent.ACTION_SEND_MULTIPLE, the passed in items can be
            // videos, and/or images, and/or some other unknown types we don't handle. When
            // a single attachment is "shared" the type will specify an image or video. When
            // there are multiple types, the type passed in is "*/*". In that case, we've got
            // to look at the uri to figure out if it is an image or video.
            boolean wildcard = "*/*".equals(type);
            if (type.startsWith("image/") || (wildcard && uri.toString().startsWith(mImageUri))) {
                addImage(uri, append);
            } else if (type.startsWith("video/") ||
                    (wildcard && uri.toString().startsWith(mVideoUri))) {
                addVideo(uri, append);
            }
        }
    }

    private String getResourcesString(int id, String mediaName) {
        Resources r = getResources();
        return r.getString(id, mediaName);
    }

    private void drawBottomPanel() {
        // Reset the counter for text editor.
        resetCounter();

        if (mWorkingMessage.hasSlideshow()) {
            mBottomPanel.setVisibility(View.GONE);
            mAttachmentEditor.requestFocus();
            return;
        }

        mBottomPanel.setVisibility(View.VISIBLE);

        CharSequence text = mWorkingMessage.getText();

        // TextView.setTextKeepState() doesn't like null input.
        if (text != null) {
            mTextEditor.setTextKeepState(text);
        } else {
            mTextEditor.setText("");
        }
    }

    private void drawTopPanel() {
        boolean showingAttachment = mAttachmentEditor.update(mWorkingMessage);
        mAttachmentEditorScrollView.setVisibility(showingAttachment ? View.VISIBLE : View.GONE);
        showSubjectEditor(mWorkingMessage.hasSubject());
    }

    //==========================================================
    // Interface methods
    //==========================================================

    public void onClick(View v) {
        if ((v == mSendButton) && isPreparedForSending()) {
            confirmSendMessageIfNeeded();
        } else if ((v == mRecipientsPicker)) {
            launchMultiplePhonePicker();
        }
    }

    private void launchMultiplePhonePicker() {
        Intent intent = new Intent(Intents.ACTION_GET_MULTIPLE_PHONES);
        intent.addCategory("android.intent.category.DEFAULT");
        intent.setType(Phone.CONTENT_TYPE);
        // We have to wait for the constructing complete.
        ContactList contacts = mRecipientsEditor.constructContactsFromInput(true);
        int recipientsCount = 0;
        int urisCount = 0;
        Uri[] uris = new Uri[contacts.size()];
        urisCount = 0;
        for (Contact contact : contacts) {
            if (Contact.CONTACT_METHOD_TYPE_PHONE == contact.getContactMethodType()) {
                    uris[urisCount++] = contact.getPhoneUri();
            }
        }
        if (urisCount > 0) {
            intent.putExtra(Intents.EXTRA_PHONE_URIS, uris);
        }
        startActivityForResult(intent, REQUEST_CODE_PICK);
    }

    public boolean onEditorAction(TextView v, int actionId, KeyEvent event) {
        if (event != null) {
            // if shift key is down, then we want to insert the '\n' char in the TextView;
            // otherwise, the default action is to send the message.
            if (!event.isShiftPressed()) {
                if (isPreparedForSending()) {
                    confirmSendMessageIfNeeded();
                }
                return true;
            }
            return false;
        }

        if (isPreparedForSending()) {
            confirmSendMessageIfNeeded();
        }
        return true;
    }

    private final TextWatcher mTextEditorWatcher = new TextWatcher() {
        public void beforeTextChanged(CharSequence s, int start, int count, int after) {
        }

        public void onTextChanged(CharSequence s, int start, int before, int count) {
            // This is a workaround for bug 1609057.  Since onUserInteraction() is
            // not called when the user touches the soft keyboard, we pretend it was
            // called when textfields changes.  This should be removed when the bug
            // is fixed.
            onUserInteraction();

            mWorkingMessage.setText(s);

            updateSendButtonState();

            updateCounter(s, start, before, count);

            ensureCorrectButtonHeight();
        }

        public void afterTextChanged(Editable s) {
        }
    };

    /**
     * Ensures that if the text edit box extends past two lines then the
     * button will be shifted up to allow enough space for the character
     * counter string to be placed beneath it.
     */
    private void ensureCorrectButtonHeight() {
        int currentTextLines = mTextEditor.getLineCount();
        if (currentTextLines <= 2) {
            mTextCounter.setVisibility(View.GONE);
        }
        else if (currentTextLines > 2 && mTextCounter.getVisibility() == View.GONE) {
            // Making the counter invisible ensures that it is used to correctly
            // calculate the position of the send button even if we choose not to
            // display the text.
            mTextCounter.setVisibility(View.INVISIBLE);
        }
    }

    private final TextWatcher mSubjectEditorWatcher = new TextWatcher() {
        public void beforeTextChanged(CharSequence s, int start, int count, int after) { }

        public void onTextChanged(CharSequence s, int start, int before, int count) {
            mWorkingMessage.setSubject(s, true);
        }

        public void afterTextChanged(Editable s) { }
    };

    //==========================================================
    // Private methods
    //==========================================================

    /**
     * Initialize all UI elements from resources.
     */
    private void initResourceRefs() {
        mMsgListView = (MessageListView) findViewById(R.id.history);
        mMsgListView.setDivider(null);      // no divider so we look like IM conversation.
        mBottomPanel = findViewById(R.id.bottom_panel);
        mTextEditor = (EditText) findViewById(R.id.embedded_text_editor);
        mTextEditor.setOnEditorActionListener(this);
        mTextEditor.addTextChangedListener(mTextEditorWatcher);
        mTextCounter = (TextView) findViewById(R.id.text_counter);
        mSendButton = (Button) findViewById(R.id.send_button);
        mSendButton.setOnClickListener(this);
        mTopPanel = findViewById(R.id.recipients_subject_linear);
        mTopPanel.setFocusable(false);
        mAttachmentEditor = (AttachmentEditor) findViewById(R.id.attachment_editor);
        mAttachmentEditor.setHandler(mAttachmentEditorHandler);
        mAttachmentEditorScrollView = findViewById(R.id.attachment_editor_scroll_view);
    }

    private void confirmDeleteDialog(OnClickListener listener, boolean locked) {
        AlertDialog.Builder builder = new AlertDialog.Builder(this);
        builder.setTitle(locked ? R.string.confirm_dialog_locked_title :
            R.string.confirm_dialog_title);
        builder.setIcon(android.R.drawable.ic_dialog_alert);
        builder.setCancelable(true);
        builder.setMessage(locked ? R.string.confirm_delete_locked_message :
                    R.string.confirm_delete_message);
        builder.setPositiveButton(R.string.delete, listener);
        builder.setNegativeButton(R.string.no, null);
        builder.show();
    }

    void undeliveredMessageDialog(long date) {
        String body;
        LinearLayout dialog = (LinearLayout) LayoutInflater.from(this).inflate(
                R.layout.retry_sending_dialog, null);

        if (date >= 0) {
            body = getString(R.string.undelivered_msg_dialog_body,
                    MessageUtils.formatTimeStampString(this, date));
        } else {
            // FIXME: we can not get sms retry time.
            body = getString(R.string.undelivered_sms_dialog_body);
        }

        ((TextView) dialog.findViewById(R.id.body_text_view)).setText(body);

        Toast undeliveredDialog = new Toast(this);
        undeliveredDialog.setView(dialog);
        undeliveredDialog.setDuration(Toast.LENGTH_LONG);
        undeliveredDialog.show();
    }

    private void startMsgListQuery() {
        Uri conversationUri = mConversation.getUri();

        if (conversationUri == null) {
            return;
        }

        if (Log.isLoggable(LogTag.APP, Log.VERBOSE)) {
            log("startMsgListQuery for " + conversationUri);
        }

        // Cancel any pending queries
        mBackgroundQueryHandler.cancelOperation(MESSAGE_LIST_QUERY_TOKEN);
        try {
            // Kick off the new query
            mBackgroundQueryHandler.startQuery(
                    MESSAGE_LIST_QUERY_TOKEN, null, conversationUri,
                    PROJECTION, null, null, null);
        } catch (SQLiteException e) {
            SqliteWrapper.checkSQLiteException(this, e);
        }
    }

    private void initMessageList() {
        if (mMsgListAdapter != null) {
            return;
        }

        String highlightString = getIntent().getStringExtra("highlight");
        Pattern highlight = highlightString == null
            ? null
            : Pattern.compile("\\b" + Pattern.quote(highlightString), Pattern.CASE_INSENSITIVE);

        // Initialize the list adapter with a null cursor.
        mMsgListAdapter = new MessageListAdapter(this, null, mMsgListView, true, highlight);
        mMsgListAdapter.setOnDataSetChangedListener(mDataSetChangedListener);
        mMsgListAdapter.setMsgListItemHandler(mMessageListItemHandler);
        mMsgListView.setAdapter(mMsgListAdapter);
        mMsgListView.setItemsCanFocus(false);
        mMsgListView.setVisibility(View.VISIBLE);
        mMsgListView.setOnCreateContextMenuListener(mMsgListMenuCreateListener);
        mMsgListView.setOnItemClickListener(new AdapterView.OnItemClickListener() {
            public void onItemClick(AdapterView<?> parent, View view, int position, long id) {
                if (view != null) {
                    ((MessageListItem) view).onMessageListItemClick();
                }
            }
        });
    }

    private void loadDraft() {
        if (mWorkingMessage.isWorthSaving()) {
            Log.w(TAG, "loadDraft() called with non-empty working message");
            return;
        }

        if (Log.isLoggable(LogTag.APP, Log.VERBOSE)) {
            log("loadDraft: call WorkingMessage.loadDraft");
        }

        mWorkingMessage = WorkingMessage.loadDraft(this, mConversation);
    }

    private void saveDraft() {
        // TODO: Do something better here.  Maybe make discard() legal
        // to call twice and make isEmpty() return true if discarded
        // so it is caught in the clause above this one?
        if (mWorkingMessage.isDiscarded()) {
            return;
        }

        if (!mWaitingForSubActivity && !mWorkingMessage.isWorthSaving()) {
            if (Log.isLoggable(LogTag.APP, Log.VERBOSE)) {
                log("saveDraft: not worth saving, discard WorkingMessage and bail");
            }
            mWorkingMessage.discard();
            return;
        }

        if (Log.isLoggable(LogTag.APP, Log.VERBOSE)) {
            log("saveDraft: call WorkingMessage.saveDraft");
        }

        mWorkingMessage.saveDraft();

        if (mToastForDraftSave) {
            Toast.makeText(this, R.string.message_saved_as_draft,
                    Toast.LENGTH_SHORT).show();
        }
    }

    private boolean isPreparedForSending() {
        int recipientCount = recipientCount();

        return recipientCount > 0 && recipientCount <= MmsConfig.getRecipientLimit() &&
            (mWorkingMessage.hasAttachment() || mWorkingMessage.hasText());
    }

    private int recipientCount() {
        int recipientCount;

        // To avoid creating a bunch of invalid Contacts when the recipients
        // editor is in flux, we keep the recipients list empty.  So if the
        // recipients editor is showing, see if there is anything in it rather
        // than consulting the empty recipient list.
        if (isRecipientsEditorVisible()) {
            recipientCount = mRecipientsEditor.getRecipientCount();
        } else {
            recipientCount = getRecipients().size();
        }
        return recipientCount;
    }

    private void sendMessage(boolean bCheckEcmMode) {
        if (bCheckEcmMode) {
            // TODO: expose this in telephony layer for SDK build
            String inEcm = SystemProperties.get(TelephonyProperties.PROPERTY_INECM_MODE);
            if (Boolean.parseBoolean(inEcm)) {
                try {
                    startActivityForResult(
                            new Intent(TelephonyIntents.ACTION_SHOW_NOTICE_ECM_BLOCK_OTHERS, null),
                            REQUEST_CODE_ECM_EXIT_DIALOG);
                    return;
                } catch (ActivityNotFoundException e) {
                    // continue to send message
                    Log.e(TAG, "Cannot find EmergencyCallbackModeExitDialog", e);
                }
            }
        }

        if (!mSendingMessage) {
            // send can change the recipients. Make sure we remove the listeners first and then add
            // them back once the recipient list has settled.
            removeRecipientsListeners();
            mWorkingMessage.send();
            mSentMessage = true;
            mSendingMessage = true;
            addRecipientsListeners();
        }
        // But bail out if we are supposed to exit after the message is sent.
        if (mExitOnSent) {
            finish();
        }
    }

    private void resetMessage() {
        if (Log.isLoggable(LogTag.APP, Log.VERBOSE)) {
            log("resetMessage");
        }

        // Make the attachment editor hide its view.
        mAttachmentEditor.hideView();
        mAttachmentEditorScrollView.setVisibility(View.GONE);

        // Hide the subject editor.
        showSubjectEditor(false);

        // Focus to the text editor.
        mTextEditor.requestFocus();

        // We have to remove the text change listener while the text editor gets cleared and
        // we subsequently turn the message back into SMS. When the listener is listening while
        // doing the clearing, it's fighting to update its counts and itself try and turn
        // the message one way or the other.
        mTextEditor.removeTextChangedListener(mTextEditorWatcher);

        // Clear the text box.
        TextKeyListener.clear(mTextEditor.getText());

        mWorkingMessage = WorkingMessage.createEmpty(this);
        mWorkingMessage.setConversation(mConversation);

        hideRecipientEditor();
        drawBottomPanel();

        // "Or not", in this case.
        updateSendButtonState();

        // Our changes are done. Let the listener respond to text changes once again.
        mTextEditor.addTextChangedListener(mTextEditorWatcher);

        // Close the soft on-screen keyboard if we're in landscape mode so the user can see the
        // conversation.
        if (mIsLandscape) {
            InputMethodManager inputMethodManager =
                (InputMethodManager)getSystemService(Context.INPUT_METHOD_SERVICE);

            inputMethodManager.hideSoftInputFromWindow(mTextEditor.getWindowToken(), 0);
        }

        mLastRecipientCount = 0;
        mSendingMessage = false;
   }

    private void updateSendButtonState() {
        boolean enable = false;
        if (isPreparedForSending()) {
            // When the type of attachment is slideshow, we should
            // also hide the 'Send' button since the slideshow view
            // already has a 'Send' button embedded.
            if (!mWorkingMessage.hasSlideshow()) {
                enable = true;
            } else {
                mAttachmentEditor.setCanSend(true);
            }
        } else if (null != mAttachmentEditor){
            mAttachmentEditor.setCanSend(false);
        }

        setSendButtonText(mWorkingMessage.requiresMms());
        mSendButton.setEnabled(enable);
        mSendButton.setFocusable(enable);
    }

    private long getMessageDate(Uri uri) {
        if (uri != null) {
            Cursor cursor = SqliteWrapper.query(this, mContentResolver,
                    uri, new String[] { Mms.DATE }, null, null, null);
            if (cursor != null) {
                try {
                    if ((cursor.getCount() == 1) && cursor.moveToFirst()) {
                        return cursor.getLong(0) * 1000L;
                    }
                } finally {
                    cursor.close();
                }
            }
        }
        return NO_DATE_FOR_DIALOG;
    }

    private void initActivityState(Bundle bundle, Intent intent) {
        if (bundle != null) {
            String recipients = bundle.getString("recipients");
            mConversation = Conversation.get(this,
                    ContactList.getByNumbers(recipients,
                            false /* don't block */, true /* replace number */), false);
            addRecipientsListeners();
            mExitOnSent = bundle.getBoolean("exit_on_sent", false);
            mWorkingMessage.readStateFromBundle(bundle);
            return;
        }

        // If we have been passed a thread_id, use that to find our
        // conversation.
        long threadId = intent.getLongExtra("thread_id", 0);
        if (threadId > 0) {
            mConversation = Conversation.get(this, threadId, false);
        } else {
            Uri intentData = intent.getData();

            if (intentData != null) {
                // try to get a conversation based on the data URI passed to our intent.
                mConversation = Conversation.get(this, intentData, false);
            } else {
                // special intent extra parameter to specify the address
                String address = intent.getStringExtra("address");
                if (!TextUtils.isEmpty(address)) {
                    mConversation = Conversation.get(this, ContactList.getByNumbers(address,
                            false /* don't block */, true /* replace number */), false);
                } else {
                    mConversation = Conversation.createNew(this);
                }
            }
        }
        addRecipientsListeners();

        mExitOnSent = intent.getBooleanExtra("exit_on_sent", false);
        mWorkingMessage.setText(intent.getStringExtra("sms_body"));
        mWorkingMessage.setSubject(intent.getStringExtra("subject"), false);
    }

    private void initFocus() {
        if (!mIsKeyboardOpen) {
            return;
        }

        // If the recipients editor is visible, there is nothing in it,
        // and the text editor is not already focused, focus the
        // recipients editor.
        if (isRecipientsEditorVisible()
                && TextUtils.isEmpty(mRecipientsEditor.getText())
                && !mTextEditor.isFocused()) {
            mRecipientsEditor.requestFocus();
            return;
        }

        // If we decided not to focus the recipients editor, focus the text editor.
        mTextEditor.requestFocus();
    }

    private final MessageListAdapter.OnDataSetChangedListener
                    mDataSetChangedListener = new MessageListAdapter.OnDataSetChangedListener() {
        public void onDataSetChanged(MessageListAdapter adapter) {
            mPossiblePendingNotification = true;
        }

        public void onContentChanged(MessageListAdapter adapter) {
            startMsgListQuery();
        }
    };

    private void checkPendingNotification() {
        if (mPossiblePendingNotification && hasWindowFocus()) {
            mConversation.markAsRead();
            mPossiblePendingNotification = false;
        }
    }

    private final class BackgroundQueryHandler extends AsyncQueryHandler {
        public BackgroundQueryHandler(ContentResolver contentResolver) {
            super(contentResolver);
        }

        @Override
        protected void onQueryComplete(int token, Object cookie, Cursor cursor) {
            switch(token) {
                case MESSAGE_LIST_QUERY_TOKEN:
                    int newSelectionPos = -1;
                    long targetMsgId = getIntent().getLongExtra("select_id", -1);
                    if (targetMsgId != -1) {
                        cursor.moveToPosition(-1);
                        while (cursor.moveToNext()) {
                            long msgId = cursor.getLong(COLUMN_ID);
                            if (msgId == targetMsgId) {
                                newSelectionPos = cursor.getPosition();
                                break;
                            }
                        }
                    }

                    mMsgListAdapter.changeCursor(cursor);
                    if (newSelectionPos != -1) {
                        mMsgListView.setSelection(newSelectionPos);
                    }

                    // Once we have completed the query for the message history, if
                    // there is nothing in the cursor and we are not composing a new
                    // message, we must be editing a draft in a new conversation (unless
                    // mSentMessage is true).
                    // Show the recipients editor to give the user a chance to add
                    // more people before the conversation begins.
                    if (cursor.getCount() == 0 && !isRecipientsEditorVisible() && !mSentMessage) {
                        initRecipientsEditor();
                    }

                    // FIXME: freshing layout changes the focused view to an unexpected
                    // one, set it back to TextEditor forcely.
                    mTextEditor.requestFocus();

                    mConversation.blockMarkAsRead(false);
                    return;

                case ConversationList.HAVE_LOCKED_MESSAGES_TOKEN:
                    long threadId = (Long)cookie;
                    ConversationList.confirmDeleteThreadDialog(
                            new ConversationList.DeleteThreadListener(threadId,
                                mBackgroundQueryHandler, ComposeMessageActivity.this),
                            threadId == -1,
                            cursor != null && cursor.getCount() > 0,
                            ComposeMessageActivity.this);
                    break;
            }
        }

        @Override
        protected void onDeleteComplete(int token, Object cookie, int result) {
            switch(token) {
            case DELETE_MESSAGE_TOKEN:
            case ConversationList.DELETE_CONVERSATION_TOKEN:
                // Update the notification for new messages since they
                // may be deleted.
                MessagingNotification.nonBlockingUpdateNewMessageIndicator(
                        ComposeMessageActivity.this, false, false);
                // Update the notification for failed messages since they
                // may be deleted.
                updateSendFailedNotification();
                break;
            }

            // If we're deleting the whole conversation, throw away
            // our current working message and bail.
            if (token == ConversationList.DELETE_CONVERSATION_TOKEN) {
                mWorkingMessage.discard();
                Conversation.init(ComposeMessageActivity.this);
                finish();
            }
        }
    }

    private void showSmileyDialog() {
        if (mSmileyDialog == null) {
            int[] icons = SmileyParser.DEFAULT_SMILEY_RES_IDS;
            String[] names = getResources().getStringArray(
                    SmileyParser.DEFAULT_SMILEY_NAMES);
            final String[] texts = getResources().getStringArray(
                    SmileyParser.DEFAULT_SMILEY_TEXTS);

            final int N = names.length;

            List<Map<String, ?>> entries = new ArrayList<Map<String, ?>>();
            for (int i = 0; i < N; i++) {
                // We might have different ASCII for the same icon, skip it if
                // the icon is already added.
                boolean added = false;
                for (int j = 0; j < i; j++) {
                    if (icons[i] == icons[j]) {
                        added = true;
                        break;
                    }
                }
                if (!added) {
                    HashMap<String, Object> entry = new HashMap<String, Object>();

                    entry. put("icon", icons[i]);
                    entry. put("name", names[i]);
                    entry.put("text", texts[i]);

                    entries.add(entry);
                }
            }

            final SimpleAdapter a = new SimpleAdapter(
                    this,
                    entries,
                    R.layout.smiley_menu_item,
                    new String[] {"icon", "name", "text"},
                    new int[] {R.id.smiley_icon, R.id.smiley_name, R.id.smiley_text});
            SimpleAdapter.ViewBinder viewBinder = new SimpleAdapter.ViewBinder() {
                public boolean setViewValue(View view, Object data, String textRepresentation) {
                    if (view instanceof ImageView) {
                        Drawable img = getResources().getDrawable((Integer)data);
                        ((ImageView)view).setImageDrawable(img);
                        return true;
                    }
                    return false;
                }
            };
            a.setViewBinder(viewBinder);

            AlertDialog.Builder b = new AlertDialog.Builder(this);

            b.setTitle(getString(R.string.menu_insert_smiley));

            b.setCancelable(true);
            b.setAdapter(a, new DialogInterface.OnClickListener() {
                @SuppressWarnings("unchecked")
                public final void onClick(DialogInterface dialog, int which) {
                    HashMap<String, Object> item = (HashMap<String, Object>) a.getItem(which);
                    mTextEditor.append((String)item.get("text"));

                    dialog.dismiss();
                }
            });

            mSmileyDialog = b.create();
        }

        mSmileyDialog.show();
    }

    public void onUpdate(final Contact updated) {
        // Using an existing handler for the post, rather than conjuring up a new one.
        mMessageListItemHandler.post(new Runnable() {
            public void run() {
                ContactList recipients = isRecipientsEditorVisible() ?
                        mRecipientsEditor.constructContactsFromInput(false) : getRecipients();
                if (Log.isLoggable(LogTag.APP, Log.VERBOSE)) {
                    log("[CMA] onUpdate contact updated: " + updated);
                    log("[CMA] onUpdate recipients: " + recipients);
                }
                updateTitle(recipients);

                // The contact information for one (or more) of the recipients has changed.
                // Rebuild the message list so each MessageItem will get the last contact info.
                ComposeMessageActivity.this.mMsgListAdapter.notifyDataSetChanged();

                if (mRecipientsEditor != null) {
                    mRecipientsEditor.populate(recipients);
                }
            }
        });
    }

    private void addRecipientsListeners() {
        Contact.addListener(this);
    }

    private void removeRecipientsListeners() {
        Contact.removeListener(this);
    }

    public static Intent createIntent(Context context, long threadId) {
        Intent intent = new Intent(context, ComposeMessageActivity.class);

        if (threadId > 0) {
            intent.setData(Conversation.getUri(threadId));
        }

        return intent;
   }
}<|MERGE_RESOLUTION|>--- conflicted
+++ resolved
@@ -1746,18 +1746,8 @@
         // Read parameters or previously saved state of this activity.
         initActivityState(savedInstanceState, intent);
 
-<<<<<<< HEAD
-        log("initialize: savedInstanceState = " + savedInstanceState +
-=======
-        if (LogTag.SEVERE_WARNING && originalThreadId != 0 &&
-                originalThreadId == mConversation.getThreadId()) {
-            LogTag.showWarningDialog("ComposeMessageActivity.initialize threadId didn't change" +
-                    " from: " + originalThreadId, this);
-        }
-
         if (Log.isLoggable(LogTag.APP, Log.VERBOSE)) {
             log("initialize: savedInstanceState = " + savedInstanceState +
->>>>>>> f9037fd0
                 " intent = " + intent +
                 " mConversation = " + mConversation);
         }
