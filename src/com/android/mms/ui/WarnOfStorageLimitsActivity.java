/*
 * Copyright (C) 2008 Esmertec AG.
 * Copyright (C) 2008 The Android Open Source Project
 *
 * Licensed under the Apache License, Version 2.0 (the "License");
 * you may not use this file except in compliance with the License.
 * You may obtain a copy of the License at
 *
 *      http://www.apache.org/licenses/LICENSE-2.0
 *
 * Unless required by applicable law or agreed to in writing, software
 * distributed under the License is distributed on an "AS IS" BASIS,
 * WITHOUT WARRANTIES OR CONDITIONS OF ANY KIND, either express or implied.
 * See the License for the specific language governing permissions and
 * limitations under the License.
 */

package com.android.mms.ui;

import com.android.mms.R;

import com.android.internal.app.AlertController;

import android.app.Activity;
import android.app.AlertDialog;
import android.content.DialogInterface;
import android.content.Intent;
import android.os.Bundle;
<<<<<<< HEAD
import android.util.Log;
import android.view.KeyEvent;
import android.view.View;
=======
>>>>>>> 8e68e071

/**
 * This is the UI for telling the user about the storage limit setting.
 */
public class WarnOfStorageLimitsActivity extends Activity implements DialogInterface,
                    DialogInterface.OnClickListener {
    /**
     * The model for the alert.
     *
     * @see #mAlertParams
     */
    protected AlertController mAlert;

    /**
     * The parameters for the alert.
     */
    protected AlertController.AlertParams mAlertParams;

    private static final String LOG_TAG = "WarnOfStorageLimitsActivity";

    private static final int POSITIVE_BUTTON = AlertDialog.BUTTON_POSITIVE;

    @Override
    protected void onCreate(Bundle savedInstanceState) {
        // Can't set this theme in the manifest. The resource compiler complains the
        // resource is internal and not visible. Without setting this theme, the window
        // gets a double window outline.
        this.setTheme(com.android.internal.R.style.Theme_Dialog_Alert);

        super.onCreate(savedInstanceState);

        mAlert = new AlertController(this, this, getWindow());
        mAlertParams = new AlertController.AlertParams(this);

        // Set up the "dialog"
        final AlertController.AlertParams p = mAlertParams;
        p.mTitle = getString(R.string.storage_limits_title);
        p.mMessage = getString(R.string.storage_limits_message);
        p.mPositiveButtonText = getString(R.string.storage_limits_setting);
        p.mNegativeButtonText = getString(R.string.storage_limits_setting_dismiss);
        p.mPositiveButtonListener = this;
        setupAlert();
    }

    /**
     * {@inheritDoc}
     */
    public void onClick(DialogInterface dialog, int which) {

        if (which == POSITIVE_BUTTON) {
            Intent intent = new Intent(this,
                    MessagingPreferenceActivity.class);
            startActivity(intent);
        }

        // No matter what, finish the activity
        finish();
    }

    public void cancel() {
        finish();
    }

    public void dismiss() {
        // This is called after the click, since we finish when handling the
        // click, don't do that again here.
        if (!isFinishing()) {
            finish();
        }
    }

    /**
     * Sets up the alert, including applying the parameters to the alert model,
     * and installing the alert's content.
     *
     * @see #mAlert
     * @see #mAlertParams
     */
    protected void setupAlert() {
        mAlertParams.apply(mAlert);
        mAlert.installContent();
    }

    @Override
    public boolean onKeyDown(int keyCode, KeyEvent event) {
        if (mAlert.onKeyDown(keyCode, event)) return true;
        return super.onKeyDown(keyCode, event);
    }

    @Override
    public boolean onKeyUp(int keyCode, KeyEvent event) {
        if (mAlert.onKeyUp(keyCode, event)) return true;
        return super.onKeyUp(keyCode, event);
    }

}<|MERGE_RESOLUTION|>--- conflicted
+++ resolved
@@ -26,12 +26,7 @@
 import android.content.DialogInterface;
 import android.content.Intent;
 import android.os.Bundle;
-<<<<<<< HEAD
-import android.util.Log;
 import android.view.KeyEvent;
-import android.view.View;
-=======
->>>>>>> 8e68e071
 
 /**
  * This is the UI for telling the user about the storage limit setting.
