--- conflicted
+++ resolved
@@ -98,6 +98,7 @@
         // Since the enabled notifications pref can be changed outside of this activity,
         // we have to reload it whenever we resume.
         setEnabledNotificationsPref();
+        registerListeners();
     }
 
     private void loadPrefs() {
@@ -113,7 +114,9 @@
         mEnableNotificationsPref = (CheckBoxPreference) findPreference(NOTIFICATION_ENABLED);
         mVibrateWhenPref = (ListPreference) findPreference(NOTIFICATION_VIBRATE_WHEN);
 
-<<<<<<< HEAD
+        mVibrateEntries = getResources().getTextArray(R.array.prefEntries_vibrateWhen);
+        mVibrateValues = getResources().getTextArray(R.array.prefValues_vibrateWhen);
+
         setMessagePreferences();
     }
 
@@ -129,24 +132,6 @@
         // next time the user runs the Messaging app and it will either turn on the setting
         // by default, or if the user is over the limits, encourage them to turn on the setting
         // manually.
-=======
-        mVibrateEntries = getResources().getTextArray(R.array.prefEntries_vibrateWhen);
-        mVibrateValues = getResources().getTextArray(R.array.prefValues_vibrateWhen);
-
-        ActionBar actionBar = getActionBar();
-        actionBar.setDisplayHomeAsUpEnabled(true);
-        setMessagePreferences();
-    }
-
-    @Override
-    protected void onResume() {
-        super.onResume();
-
-        // Since the enabled notifications pref can be changed outside of this activity,
-        // we have to reload it whenever we resume.
-        setEnabledNotificationsPref();
-        registerListeners();
->>>>>>> 1539be7a
     }
 
     private void setMessagePreferences() {
