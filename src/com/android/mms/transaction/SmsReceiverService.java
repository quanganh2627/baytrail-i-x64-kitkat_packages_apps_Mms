--- conflicted
+++ resolved
@@ -91,17 +91,7 @@
 
     };
 
-<<<<<<< HEAD
     public Handler mToastHandler = new Handler();
-=======
-    public Handler mToastHandler = new Handler() {
-        @Override
-        public void handleMessage(Message msg) {
-            Toast.makeText(SmsReceiverService.this, getString(msg.what),
-                    Toast.LENGTH_SHORT).show();
-        }
-    };
->>>>>>> f97cdd92
 
     // This must match SEND_PROJECTION.
     private static final int SEND_COLUMN_ID         = 0;
@@ -287,7 +277,6 @@
             // queued up messages.
             registerForServiceStateChanges();
             // We couldn't send the message, put in the queue to retry later.
-<<<<<<< HEAD
             Sms.moveMessageToFolder(this, uri, Sms.MESSAGE_TYPE_QUEUED, error);
             mToastHandler.post(new Runnable() {
                 public void run() {
@@ -295,12 +284,13 @@
                             Toast.LENGTH_SHORT).show();
                 }
             });
-=======
-            Sms.moveMessageToFolder(this, uri, Sms.MESSAGE_TYPE_QUEUED);
-            mToastHandler.sendEmptyMessage(R.string.message_queued);
         } else if (mResultCode == SmsManager.RESULT_ERROR_FDN_CHECK_FAILURE) {
-            mToastHandler.sendEmptyMessage(R.string.fdn_check_failure);
->>>>>>> f97cdd92
+            mToastHandler.post(new Runnable() {
+                public void run() {
+                    Toast.makeText(SmsReceiverService.this, getString(R.string.fdn_check_failure),
+                            Toast.LENGTH_SHORT).show();
+                }
+            });
         } else {
             if (Log.isLoggable(LogTag.TRANSACTION, Log.VERBOSE)) {
                 Log.v(TAG, "handleSmsSent msg failed uri: " + uri);
