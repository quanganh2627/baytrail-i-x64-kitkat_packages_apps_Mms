/*
 * Copyright (C) 2007-2008 Esmertec AG.
 * Copyright (C) 2007-2008 The Android Open Source Project
 *
 * Licensed under the Apache License, Version 2.0 (the "License");
 * you may not use this file except in compliance with the License.
 * You may obtain a copy of the License at
 *
 *      http://www.apache.org/licenses/LICENSE-2.0
 *
 * Unless required by applicable law or agreed to in writing, software
 * distributed under the License is distributed on an "AS IS" BASIS,
 * WITHOUT WARRANTIES OR CONDITIONS OF ANY KIND, either express or implied.
 * See the License for the specific language governing permissions and
 * limitations under the License.
 */

package com.android.mms.transaction;

import static android.content.Intent.ACTION_BOOT_COMPLETED;
import static android.provider.Telephony.Sms.Intents.SMS_RECEIVED_ACTION;


import com.android.mms.data.Contact;
import com.android.mms.ui.ClassZeroActivity;
import com.android.mms.util.Recycler;
import com.android.mms.util.SendingProgressTokenManager;
import com.google.android.mms.MmsException;
import com.google.android.mms.util.SqliteWrapper;

import android.app.Activity;
import android.app.Service;
import android.content.ContentResolver;
import android.content.ContentUris;
import android.content.ContentValues;
import android.content.Context;
import android.content.Intent;
import android.content.IntentFilter;
import android.database.Cursor;
import android.net.Uri;
import android.os.Handler;
import android.os.HandlerThread;
import android.os.IBinder;
import android.os.Looper;
import android.os.Message;
import android.os.Process;
import android.provider.Telephony.Sms;
import android.provider.Telephony.Threads;
import android.provider.Telephony.Sms.Inbox;
import android.provider.Telephony.Sms.Intents;
import android.provider.Telephony.Sms.Outbox;
import android.telephony.ServiceState;
import android.telephony.SmsManager;
import android.telephony.SmsMessage;
import android.util.Log;
import android.widget.Toast;

import com.android.internal.telephony.SmsResponse;
import com.android.internal.telephony.TelephonyIntents;
import com.android.mms.R;
import com.android.mms.LogTag;

/**
 * This service essentially plays the role of a "worker thread", allowing us to store
 * incoming messages to the database, update notifications, etc. without blocking the
 * main thread that SmsReceiver runs on.
 */
public class SmsReceiverService extends Service {
    private static final String TAG = "SmsReceiverService";

    private ServiceHandler mServiceHandler;
    private Looper mServiceLooper;

    public static final String MESSAGE_SENT_ACTION =
        "com.android.mms.transaction.MESSAGE_SENT";

    // This must match the column IDs below.
    private static final String[] SEND_PROJECTION = new String[] {
        Sms._ID,        //0
        Sms.THREAD_ID,  //1
        Sms.ADDRESS,    //2
        Sms.BODY,       //3

    };

    public Handler mToastHandler = new Handler() {
        @Override
        public void handleMessage(Message msg) {
            Toast.makeText(SmsReceiverService.this, getString(R.string.message_queued),
                    Toast.LENGTH_SHORT).show();
        }
    };

    // This must match SEND_PROJECTION.
    private static final int SEND_COLUMN_ID         = 0;
    private static final int SEND_COLUMN_THREAD_ID  = 1;
    private static final int SEND_COLUMN_ADDRESS    = 2;
    private static final int SEND_COLUMN_BODY       = 3;

    private int mResultCode;

    @Override
    public void onCreate() {
        // Temporarily removed for this duplicate message track down.
//        if (Log.isLoggable(LogTag.TRANSACTION, Log.VERBOSE)) {
//            Log.v(TAG, "onCreate");
//        }

        // Start up the thread running the service.  Note that we create a
        // separate thread because the service normally runs in the process's
        // main thread, which we don't want to block.
        HandlerThread thread = new HandlerThread(TAG, Process.THREAD_PRIORITY_BACKGROUND);
        thread.start();

        mServiceLooper = thread.getLooper();
        mServiceHandler = new ServiceHandler(mServiceLooper);
    }

    @Override
    public int onStartCommand(Intent intent, int flags, int startId) {
        // Temporarily removed for this duplicate message track down.
//        if (Log.isLoggable(LogTag.TRANSACTION, Log.VERBOSE)) {
//            Log.v(TAG, "onStart: #" + startId + ": " + intent.getExtras());
//        }

        mResultCode = intent != null ? intent.getIntExtra("result", 0) : 0;

        Message msg = mServiceHandler.obtainMessage();
        msg.arg1 = startId;
        msg.obj = intent;
        mServiceHandler.sendMessage(msg);
        return Service.START_NOT_STICKY;
    }

    @Override
    public void onDestroy() {
        // Temporarily removed for this duplicate message track down.
//        if (Log.isLoggable(LogTag.TRANSACTION, Log.VERBOSE)) {
//            Log.v(TAG, "onDestroy");
//        }
        mServiceLooper.quit();
    }

    @Override
    public IBinder onBind(Intent intent) {
        return null;
    }

    private final class ServiceHandler extends Handler {
        public ServiceHandler(Looper looper) {
            super(looper);
        }

        /**
         * Handle incoming transaction requests.
         * The incoming requests are initiated by the MMSC Server or by the MMS Client itself.
         */
        @Override
        public void handleMessage(Message msg) {
            int serviceId = msg.arg1;
            Intent intent = (Intent)msg.obj;
            if (intent != null) {
                String action = intent.getAction();

                int error = intent.getIntExtra("errorCode", 0);

                if (MESSAGE_SENT_ACTION.equals(intent.getAction())) {
                    handleSmsSent(intent, error);
                } else if (SMS_RECEIVED_ACTION.equals(action)) {
                    handleSmsReceived(intent, error);
                } else if (ACTION_BOOT_COMPLETED.equals(action)) {
                    handleBootCompleted();
                } else if (TelephonyIntents.ACTION_SERVICE_STATE_CHANGED.equals(action)) {
                    handleServiceStateChanged(intent);
                }
            }
            // NOTE: We MUST not call stopSelf() directly, since we need to
            // make sure the wake lock acquired by AlertReceiver is released.
            SmsReceiver.finishStartingService(SmsReceiverService.this, serviceId);
        }
    }

    private void handleServiceStateChanged(Intent intent) {
        // If service just returned, start sending out the queued messages
        ServiceState serviceState = ServiceState.newFromBundle(intent.getExtras());
        if (serviceState.getState() == ServiceState.STATE_IN_SERVICE) {
            sendFirstQueuedMessage();
        }
    }

    public synchronized void sendFirstQueuedMessage() {
        boolean success = true;
        // get all the queued messages from the database
        final Uri uri = Uri.parse("content://sms/queued");
        ContentResolver resolver = getContentResolver();
        Cursor c = SqliteWrapper.query(this, resolver, uri,
                        SEND_PROJECTION, null, null, "date ASC");   // date ASC so we send out in
                                                                    // same order the user tried
                                                                    // to send messages.
        if (c != null) {
            try {
                if (c.moveToFirst()) {
                    String msgText = c.getString(SEND_COLUMN_BODY);
                    String[] address = new String[1];
                    address[0] = c.getString(SEND_COLUMN_ADDRESS);
                    int threadId = c.getInt(SEND_COLUMN_THREAD_ID);

                    SmsMessageSender sender = new SmsMessageSender(this,
                            address, msgText, threadId);

                    int msgId = c.getInt(SEND_COLUMN_ID);
                    Uri msgUri = ContentUris.withAppendedId(Sms.CONTENT_URI, msgId);

                    if (Log.isLoggable(LogTag.TRANSACTION, Log.VERBOSE)) {
                        Log.v(TAG, "sendFirstQueuedMessage and delete old msgUri " + msgUri +
                                ", address: " + address +
                                ", threadId: " + threadId +
                                ", body: " + msgText);
                    }
                    try {
                        sender.sendMessage(SendingProgressTokenManager.NO_TOKEN);
                    } catch (MmsException e) {
                        Log.e(TAG, "sendFirstQueuedMessage: failed to send message " + msgUri
                                + ", caught ", e);
                        success = false;
                    } finally {
                        // Since sendMessage adds a new message to the outbox rather than
                        // moving the old one, the old one must be deleted here

                        int result = SqliteWrapper.delete(this, resolver, msgUri, null, null);
                        if (result != 1) {
                            Log.e(TAG, "sendFirstQueuedMessage: failed to delete old msgUri " +
                                    msgUri + ", result=" + result);
                        }
                    }
                }
            } finally {
                c.close();
            }
        }
        if (success) {
            // We successfully sent all the messages in the queue. We don't need to
            // be notified of any service changes any longer.
            unRegisterForServiceStateChanges();
        }
    }

    private void handleSmsSent(Intent intent, int error) {
        Uri uri = intent.getData();

        if (mResultCode == Activity.RESULT_OK) {
<<<<<<< HEAD
            if (Log.isLoggable(LogTag.TRANSACTION, Log.VERBOSE)) {
                Log.v(TAG, "handleSmsSent sending uri: " + uri);
            }
            if (!Sms.moveMessageToFolder(this, uri, Sms.MESSAGE_TYPE_SENT, error)) {
=======
            if (!Sms.moveMessageToFolder(this, uri, Sms.MESSAGE_TYPE_SENT)) {
>>>>>>> cd88c0f1
                Log.e(TAG, "handleSmsSent: failed to move message " + uri + " to sent folder");
            }
            sendFirstQueuedMessage();

            // Update the notification for failed messages since they may be deleted.
            MessagingNotification.updateSendFailedNotification(this);
        } else if ((mResultCode == SmsManager.RESULT_ERROR_RADIO_OFF) ||
                (mResultCode == SmsManager.RESULT_ERROR_NO_SERVICE)) {
            if (Log.isLoggable(LogTag.TRANSACTION, Log.VERBOSE)) {
                Log.v(TAG, "handleSmsSent: no service, queuing message w/ uri: " + uri);
            }
<<<<<<< HEAD
            Sms.moveMessageToFolder(this, uri, Sms.MESSAGE_TYPE_QUEUED, error);
=======
            // We got an error with no service or no radio. Register for state changes so
            // when the status of the connection/radio changes, we can try to send the
            // queued up messages.
            registerForServiceStateChanges();
            // We couldn't send the message, put in the queue to retry later.
            Sms.moveMessageToFolder(this, uri, Sms.MESSAGE_TYPE_QUEUED);
>>>>>>> cd88c0f1
            mToastHandler.sendEmptyMessage(1);
        } else {
            if (Log.isLoggable(LogTag.TRANSACTION, Log.VERBOSE)) {
                Log.v(TAG, "handleSmsSent msg failed uri: " + uri);
            }
            Sms.moveMessageToFolder(this, uri, Sms.MESSAGE_TYPE_FAILED, error);
            MessagingNotification.notifySendFailed(getApplicationContext(), true);
            sendFirstQueuedMessage();
        }
    }

    private void handleSmsReceived(Intent intent, int error) {
        SmsMessage[] msgs = Intents.getMessagesFromIntent(intent);
        Uri messageUri = insertMessage(this, msgs, error);

        if (Log.isLoggable(LogTag.TRANSACTION, Log.VERBOSE)) {
            SmsMessage sms = msgs[0];
            Log.v(TAG, "handleSmsReceived" + (sms.isReplace() ? "(replace)" : "") +
                    " messageUri: " + messageUri +
                    ", address: " + sms.getOriginatingAddress() +
                    ", body: " + sms.getMessageBody());
        }

        if (messageUri != null) {
            MessagingNotification.updateNewMessageIndicator(this, true);
        }
    }

    private void handleBootCompleted() {
        moveOutboxMessagesToQueuedBox();
        sendFirstQueuedMessage();
        MessagingNotification.updateNewMessageIndicator(this);
    }

    private void moveOutboxMessagesToQueuedBox() {
        ContentValues values = new ContentValues(1);

        values.put(Sms.TYPE, Sms.MESSAGE_TYPE_QUEUED);

        SqliteWrapper.update(
                getApplicationContext(), getContentResolver(), Outbox.CONTENT_URI,
                values, "type = " + Sms.MESSAGE_TYPE_OUTBOX, null);
    }

    public static final String CLASS_ZERO_BODY_KEY = "CLASS_ZERO_BODY";

    // This must match the column IDs below.
    private final static String[] REPLACE_PROJECTION = new String[] {
        Sms._ID,
        Sms.ADDRESS,
        Sms.PROTOCOL
    };

    // This must match REPLACE_PROJECTION.
    private static final int REPLACE_COLUMN_ID = 0;

    /**
     * If the message is a class-zero message, display it immediately
     * and return null.  Otherwise, store it using the
     * <code>ContentResolver</code> and return the
     * <code>Uri</code> of the thread containing this message
     * so that we can use it for notification.
     */
    private Uri insertMessage(Context context, SmsMessage[] msgs, int error) {
        // Build the helper classes to parse the messages.
        SmsMessage sms = msgs[0];

        if (sms.getMessageClass() == SmsMessage.MessageClass.CLASS_0) {
            displayClassZeroMessage(context, sms);
            return null;
        } else if (sms.isReplace()) {
            return replaceMessage(context, msgs, error);
        } else {
            return storeMessage(context, msgs, error);
        }
    }

    /**
     * This method is used if this is a "replace short message" SMS.
     * We find any existing message that matches the incoming
     * message's originating address and protocol identifier.  If
     * there is one, we replace its fields with those of the new
     * message.  Otherwise, we store the new message as usual.
     *
     * See TS 23.040 9.2.3.9.
     */
    private Uri replaceMessage(Context context, SmsMessage[] msgs, int error) {
        SmsMessage sms = msgs[0];
        ContentValues values = extractContentValues(sms);

        values.put(Inbox.BODY, sms.getMessageBody());
        values.put(Sms.ERROR_CODE, error);

        ContentResolver resolver = context.getContentResolver();
        String originatingAddress = sms.getOriginatingAddress();
        int protocolIdentifier = sms.getProtocolIdentifier();
        String selection =
                Sms.ADDRESS + " = ? AND " +
                Sms.PROTOCOL + " = ?";
        String[] selectionArgs = new String[] {
            originatingAddress, Integer.toString(protocolIdentifier)
        };

        Cursor cursor = SqliteWrapper.query(context, resolver, Inbox.CONTENT_URI,
                            REPLACE_PROJECTION, selection, selectionArgs, null);

        if (cursor != null) {
            try {
                if (cursor.moveToFirst()) {
                    long messageId = cursor.getLong(REPLACE_COLUMN_ID);
                    Uri messageUri = ContentUris.withAppendedId(
                            Sms.CONTENT_URI, messageId);

                    SqliteWrapper.update(context, resolver, messageUri,
                                        values, null, null);
                    return messageUri;
                }
            } finally {
                cursor.close();
            }
        }
        return storeMessage(context, msgs, error);
    }

    private Uri storeMessage(Context context, SmsMessage[] msgs, int error) {
        SmsMessage sms = msgs[0];

        // Store the message in the content provider.
        ContentValues values = extractContentValues(sms);
        values.put(Sms.ERROR_CODE, error);
        int pduCount = msgs.length;

        if (pduCount == 1) {
            // There is only one part, so grab the body directly.
            values.put(Inbox.BODY, sms.getDisplayMessageBody());
        } else {
            // Build up the body from the parts.
            StringBuilder body = new StringBuilder();
            for (int i = 0; i < pduCount; i++) {
                sms = msgs[i];
                body.append(sms.getDisplayMessageBody());
            }
            values.put(Inbox.BODY, body.toString());
        }

        // Make sure we've got a thread id so after the insert we'll be able to delete
        // excess messages.
        Long threadId = values.getAsLong(Sms.THREAD_ID);
        String address = values.getAsString(Sms.ADDRESS);
        Contact cacheContact = Contact.get(address,true);
        if (cacheContact != null) {
            address = cacheContact.getNumber();
        }

        if (((threadId == null) || (threadId == 0)) && (address != null)) {
            values.put(Sms.THREAD_ID, Threads.getOrCreateThreadId(
                               context, address));
        }

        ContentResolver resolver = context.getContentResolver();

        Uri insertedUri = SqliteWrapper.insert(context, resolver, Inbox.CONTENT_URI, values);

        // Now make sure we're not over the limit in stored messages
        threadId = values.getAsLong(Sms.THREAD_ID);
        Recycler.getSmsRecycler().deleteOldMessagesByThreadId(getApplicationContext(),
                threadId);

        return insertedUri;
    }

    /**
     * Extract all the content values except the body from an SMS
     * message.
     */
    private ContentValues extractContentValues(SmsMessage sms) {
        // Store the message in the content provider.
        ContentValues values = new ContentValues();

        values.put(Inbox.ADDRESS, sms.getDisplayOriginatingAddress());

        // Use now for the timestamp to avoid confusion with clock
        // drift between the handset and the SMSC.
        values.put(Inbox.DATE, new Long(System.currentTimeMillis()));
        values.put(Inbox.PROTOCOL, sms.getProtocolIdentifier());
        values.put(Inbox.READ, Integer.valueOf(0));
        if (sms.getPseudoSubject().length() > 0) {
            values.put(Inbox.SUBJECT, sms.getPseudoSubject());
        }
        values.put(Inbox.REPLY_PATH_PRESENT, sms.isReplyPathPresent() ? 1 : 0);
        values.put(Inbox.SERVICE_CENTER, sms.getServiceCenterAddress());
        return values;
    }

    /**
     * Displays a class-zero message immediately in a pop-up window
     * with the number from where it received the Notification with
     * the body of the message
     *
     */
    private void displayClassZeroMessage(Context context, SmsMessage sms) {
        // Using NEW_TASK here is necessary because we're calling
        // startActivity from outside an activity.
        Intent smsDialogIntent = new Intent(context, ClassZeroActivity.class)
                .putExtra("pdu", sms.getPdu())
                .setFlags(Intent.FLAG_ACTIVITY_NEW_TASK
                          | Intent.FLAG_ACTIVITY_MULTIPLE_TASK);

        context.startActivity(smsDialogIntent);
    }

    private void registerForServiceStateChanges() {
        Context context = getApplicationContext();
        unRegisterForServiceStateChanges();

        IntentFilter intentFilter = new IntentFilter();
        intentFilter.addAction(TelephonyIntents.ACTION_SERVICE_STATE_CHANGED);
        if (Log.isLoggable(LogTag.TRANSACTION, Log.VERBOSE)) {
            Log.v(TAG, "registerForServiceStateChanges");
        }

        context.registerReceiver(SmsReceiver.getInstance(), intentFilter);
    }

    private void unRegisterForServiceStateChanges() {
        if (Log.isLoggable(LogTag.TRANSACTION, Log.VERBOSE)) {
            Log.v(TAG, "unRegisterForServiceStateChanges");
        }
        try {
            Context context = getApplicationContext();
            context.unregisterReceiver(SmsReceiver.getInstance());
        } catch (IllegalArgumentException e) {
            // Allow un-matched register-unregister calls
        }
    }

}

<|MERGE_RESOLUTION|>--- conflicted
+++ resolved
@@ -249,14 +249,10 @@
         Uri uri = intent.getData();
 
         if (mResultCode == Activity.RESULT_OK) {
-<<<<<<< HEAD
             if (Log.isLoggable(LogTag.TRANSACTION, Log.VERBOSE)) {
                 Log.v(TAG, "handleSmsSent sending uri: " + uri);
             }
             if (!Sms.moveMessageToFolder(this, uri, Sms.MESSAGE_TYPE_SENT, error)) {
-=======
-            if (!Sms.moveMessageToFolder(this, uri, Sms.MESSAGE_TYPE_SENT)) {
->>>>>>> cd88c0f1
                 Log.e(TAG, "handleSmsSent: failed to move message " + uri + " to sent folder");
             }
             sendFirstQueuedMessage();
@@ -268,16 +264,12 @@
             if (Log.isLoggable(LogTag.TRANSACTION, Log.VERBOSE)) {
                 Log.v(TAG, "handleSmsSent: no service, queuing message w/ uri: " + uri);
             }
-<<<<<<< HEAD
-            Sms.moveMessageToFolder(this, uri, Sms.MESSAGE_TYPE_QUEUED, error);
-=======
             // We got an error with no service or no radio. Register for state changes so
             // when the status of the connection/radio changes, we can try to send the
             // queued up messages.
             registerForServiceStateChanges();
             // We couldn't send the message, put in the queue to retry later.
-            Sms.moveMessageToFolder(this, uri, Sms.MESSAGE_TYPE_QUEUED);
->>>>>>> cd88c0f1
+            Sms.moveMessageToFolder(this, uri, Sms.MESSAGE_TYPE_QUEUED, error);
             mToastHandler.sendEmptyMessage(1);
         } else {
             if (Log.isLoggable(LogTag.TRANSACTION, Log.VERBOSE)) {
