/*
 * Copyright (C) 2008 Esmertec AG.
 * Copyright (C) 2008 The Android Open Source Project
 *
 * Licensed under the Apache License, Version 2.0 (the "License");
 * you may not use this file except in compliance with the License.
 * You may obtain a copy of the License at
 *
 *      http://www.apache.org/licenses/LICENSE-2.0
 *
 * Unless required by applicable law or agreed to in writing, software
 * distributed under the License is distributed on an "AS IS" BASIS,
 * WITHOUT WARRANTIES OR CONDITIONS OF ANY KIND, either express or implied.
 * See the License for the specific language governing permissions and
 * limitations under the License.
 */

package com.android.mms.transaction;

import static com.google.android.mms.pdu.PduHeaders.MESSAGE_TYPE_NOTIFICATION_IND;
import static com.google.android.mms.pdu.PduHeaders.MESSAGE_TYPE_RETRIEVE_CONF;

import com.android.mms.R;
import com.android.mms.LogTag;
import com.android.mms.data.Contact;
import com.android.mms.data.Conversation;
import com.android.mms.ui.ComposeMessageActivity;
import com.android.mms.ui.ConversationList;
import com.android.mms.ui.MessagingPreferenceActivity;
import com.android.mms.util.AddressUtils;
import com.android.mms.util.DownloadManager;

import com.google.android.mms.pdu.EncodedStringValue;
import com.google.android.mms.pdu.PduHeaders;
import com.google.android.mms.pdu.PduPersister;
import com.google.android.mms.util.SqliteWrapper;

import android.app.Notification;
import android.app.NotificationManager;
import android.app.PendingIntent;
import android.content.ContentResolver;
import android.content.Context;
import android.content.Intent;
import android.content.SharedPreferences;
import android.database.Cursor;
import android.graphics.Typeface;
import android.net.Uri;
import android.preference.PreferenceManager;
import android.provider.Telephony.Mms;
import android.provider.Telephony.Sms;
import android.text.Spannable;
import android.text.SpannableString;
import android.text.TextUtils;
import android.text.style.StyleSpan;
<<<<<<< HEAD
import android.util.Log;
import android.widget.Toast;
=======
>>>>>>> 772d2fdd

import java.util.Comparator;
import java.util.HashSet;
import java.util.Set;
import java.util.SortedSet;
import java.util.TreeSet;

/**
 * This class is used to update the notification indicator. It will check whether
 * there are unread messages. If yes, it would show the notification indicator,
 * otherwise, hide the indicator.
 */
public class MessagingNotification {
    private static final String TAG = LogTag.APP;

    private static final int NOTIFICATION_ID = 123;
    public static final int MESSAGE_FAILED_NOTIFICATION_ID = 789;
    public static final int DOWNLOAD_FAILED_NOTIFICATION_ID = 531;

    // This must be consistent with the column constants below.
    private static final String[] MMS_STATUS_PROJECTION = new String[] {
        Mms.THREAD_ID, Mms.DATE, Mms._ID, Mms.SUBJECT, Mms.SUBJECT_CHARSET };

    // This must be consistent with the column constants below.
    private static final String[] SMS_STATUS_PROJECTION = new String[] {
        Sms.THREAD_ID, Sms.DATE, Sms.ADDRESS, Sms.SUBJECT, Sms.BODY };

    // These must be consistent with MMS_STATUS_PROJECTION and
    // SMS_STATUS_PROJECTION.
    private static final int COLUMN_THREAD_ID   = 0;
    private static final int COLUMN_DATE        = 1;
    private static final int COLUMN_MMS_ID      = 2;
    private static final int COLUMN_SMS_ADDRESS = 2;
    private static final int COLUMN_SUBJECT     = 3;
    private static final int COLUMN_SUBJECT_CS  = 4;
    private static final int COLUMN_SMS_BODY    = 4;

    private static final String NEW_INCOMING_SM_CONSTRAINT =
            "(" + Sms.TYPE + " = " + Sms.MESSAGE_TYPE_INBOX
            + " AND " + Sms.READ + " = 0)";

    private static final String NEW_DELIVERY_SM_CONSTRAINT =
	    "(" + Sms.TYPE + " = " + Sms.MESSAGE_TYPE_SENT
	    + " AND " + Sms.STATUS + " = "+ Sms.STATUS_COMPLETE +")";

    private static final String NEW_INCOMING_MM_CONSTRAINT =
            "(" + Mms.MESSAGE_BOX + "=" + Mms.MESSAGE_BOX_INBOX
            + " AND " + Mms.READ + "=0"
            + " AND (" + Mms.MESSAGE_TYPE + "=" + MESSAGE_TYPE_NOTIFICATION_IND
            + " OR " + Mms.MESSAGE_TYPE + "=" + MESSAGE_TYPE_RETRIEVE_CONF + "))";

    private static final MmsSmsNotificationInfoComparator INFO_COMPARATOR =
            new MmsSmsNotificationInfoComparator();
    
    private static final Uri UNDELIVERED_URI = Uri.parse("content://mms-sms/undelivered");

    private MessagingNotification() {
    }

    /**
     * Checks to see if there are any unread messages or delivery
     * reports.  Shows the most recent notification if there is one.
     *
     * @param context the context to use
     */
    public static void updateNewMessageIndicator(Context context) {
        updateNewMessageIndicator(context, false);
    }

    /**
     * Checks to see if there are any unread messages or delivery
     * reports.  Shows the most recent notification if there is one.
     *
     * @param context the context to use
     * @param isNew if notify a new message comes, it should be true, otherwise, false.
     */
    public static void updateNewMessageIndicator(Context context, boolean isNew) {
        SortedSet<MmsSmsNotificationInfo> accumulator =
                new TreeSet<MmsSmsNotificationInfo>(INFO_COMPARATOR);
	MmsSmsDeliveryInfo delivery = null;
        Set<Long> threads = new HashSet<Long>(4);
        
        int count = 0;
        count += accumulateNotificationInfo(
                accumulator, getMmsNewMessageNotificationInfo(context, threads));
        count += accumulateNotificationInfo(
                accumulator, getSmsNewMessageNotificationInfo(context, threads));

        cancelNotification(context, NOTIFICATION_ID);
        if (!accumulator.isEmpty()) {
            accumulator.first().deliver(context, isNew, count, threads.size());
        }
	
	// And deals with delivery reports (which use Toasts)
	delivery = getSmsNewDeliveryInfo(context);
	if (delivery != null)
	    delivery.deliver(context, isNew);
    }

    /**
     * Updates all pending notifications, clearing or updating them as
     * necessary.  This task is completed in the background on a worker
     * thread.
     */
    public static void updateAllNotifications(final Context context) {
        new Thread(new Runnable() {
            public void run() {
                updateNewMessageIndicator(context);
                updateSendFailedNotification(context);
                updateDownloadFailedNotification(context);
            }
        }).start();
    }
    
    private static final int accumulateNotificationInfo(
            SortedSet set, MmsSmsNotificationInfo info) {
        if (info != null) {
            set.add(info);

            return info.mCount;
        }

        return 0;
    }

    private static final class MmsSmsDeliveryInfo {
	public CharSequence mTicker;
	public long mTimeMillis;

	public MmsSmsDeliveryInfo(
		CharSequence ticker, long timeMillis) {
	    mTicker = ticker;
	    mTimeMillis = timeMillis;
	}

	public void deliver(Context context, boolean isNew) {
	    updateDeliveryNotification(
		    context, isNew, mTicker, mTimeMillis);
	}
    }

    private static final class MmsSmsNotificationInfo {
        public Intent mClickIntent;
        public String mDescription;
        public int mIconResourceId;
        public CharSequence mTicker;
        public long mTimeMillis;
        public String mTitle;
        public int mCount;

        public MmsSmsNotificationInfo(
                Intent clickIntent, String description, int iconResourceId,
                CharSequence ticker, long timeMillis, String title, int count) {
            mClickIntent = clickIntent;
            mDescription = description;
            mIconResourceId = iconResourceId;
            mTicker = ticker;
            mTimeMillis = timeMillis;
            mTitle = title;
            mCount = count;
        }

        public void deliver(Context context, boolean isNew, int count, int uniqueThreads) {
            updateNotification(
                    context, mClickIntent, mDescription, mIconResourceId, isNew,
                    (isNew? mTicker : null), // only display the ticker if the message is new
                    mTimeMillis, mTitle, count, uniqueThreads);
        }

        public long getTime() {
            return mTimeMillis;
        }
    }

    private static final class MmsSmsNotificationInfoComparator
            implements Comparator<MmsSmsNotificationInfo> {
        public int compare(
                MmsSmsNotificationInfo info1, MmsSmsNotificationInfo info2) {
            return Long.signum(info2.getTime() - info1.getTime());
        }
    }

    public static final MmsSmsNotificationInfo getMmsNewMessageNotificationInfo(
            Context context, Set<Long> threads) {
        ContentResolver resolver = context.getContentResolver();
        Cursor cursor = SqliteWrapper.query(context, resolver, Mms.CONTENT_URI,
                            MMS_STATUS_PROJECTION, NEW_INCOMING_MM_CONSTRAINT,
                            null, Mms.DATE + " desc");

        if (cursor == null) {
            return null;
        }
        
        try {
            if (!cursor.moveToFirst()) {
                return null;
            }
            long msgId = cursor.getLong(COLUMN_MMS_ID);
            Uri msgUri = Mms.CONTENT_URI.buildUpon().appendPath(
                    Long.toString(msgId)).build();
            String address = AddressUtils.getFrom(context, msgUri);
            String subject = getMmsSubject(
                    cursor.getString(COLUMN_SUBJECT), cursor.getInt(COLUMN_SUBJECT_CS));
            long threadId = cursor.getLong(COLUMN_THREAD_ID);
            long timeMillis = cursor.getLong(COLUMN_DATE) * 1000;

            MmsSmsNotificationInfo info = getNewMessageNotificationInfo(
                    address, subject, context,
                    R.drawable.stat_notify_mms, null, threadId,
                    timeMillis, cursor.getCount());

            threads.add(threadId);
            while (cursor.moveToNext()) {
                threads.add(cursor.getLong(COLUMN_THREAD_ID));
            }

            return info;
        } finally {
            cursor.close();
        }
    }

    public static final MmsSmsDeliveryInfo getSmsNewDeliveryInfo(
	    Context context) {
	ContentResolver resolver = context.getContentResolver();
	Cursor cursor = SqliteWrapper.query(context, resolver, Sms.CONTENT_URI,
			    SMS_STATUS_PROJECTION, NEW_DELIVERY_SM_CONSTRAINT,
			    null, Sms.DATE + " desc");

	if (cursor == null)
	    return null;

	try {
	    if (!cursor.moveToFirst())
		return null;

	    String address = cursor.getString(COLUMN_SMS_ADDRESS);
	    long timeMillis = 3000;

	    return new MmsSmsDeliveryInfo(String.format(
			context.getString(R.string.delivery_toast_body), address),
		    timeMillis);

	} finally {
	    cursor.close();
	}
    }

    public static final MmsSmsNotificationInfo getSmsNewMessageNotificationInfo(
            Context context, Set<Long> threads) {
        ContentResolver resolver = context.getContentResolver();
        Cursor cursor = SqliteWrapper.query(context, resolver, Sms.CONTENT_URI,
                            SMS_STATUS_PROJECTION, NEW_INCOMING_SM_CONSTRAINT,
                            null, Sms.DATE + " desc");

        if (cursor == null) {
            return null;
        }
        
        try {
            if (!cursor.moveToFirst()) {
                return null;
            }

            String address = cursor.getString(COLUMN_SMS_ADDRESS);
            String body = cursor.getString(COLUMN_SMS_BODY);
            long threadId = cursor.getLong(COLUMN_THREAD_ID);
            long timeMillis = cursor.getLong(COLUMN_DATE);

            MmsSmsNotificationInfo info = getNewMessageNotificationInfo(
                    address, body, context, R.drawable.stat_notify_sms,
                    null, threadId, timeMillis, cursor.getCount());

            threads.add(threadId);
            while (cursor.moveToNext()) {
                threads.add(cursor.getLong(COLUMN_THREAD_ID));
            }

            return info;
        } finally {
            cursor.close();
        }
    }

    private static final MmsSmsNotificationInfo getNewMessageNotificationInfo(
            String address,
            String body,
            Context context,
            int iconResourceId,
            String subject,
            long threadId,
            long timeMillis,
            int count) {
        Intent clickIntent = ComposeMessageActivity.createIntent(context, threadId);
        clickIntent.setFlags(Intent.FLAG_ACTIVITY_NEW_TASK
                | Intent.FLAG_ACTIVITY_SINGLE_TOP
                | Intent.FLAG_ACTIVITY_CLEAR_TOP);

        String senderInfo = buildTickerMessage(
                context, address, null, null).toString();
        String senderInfoName = senderInfo.substring(
                0, senderInfo.length() - 2);
        CharSequence ticker = buildTickerMessage(
                context, address, subject, body);

        return new MmsSmsNotificationInfo(
                clickIntent, body, iconResourceId, ticker, timeMillis,
                senderInfoName, count);
    }

    public static void cancelNotification(Context context, int notificationId) {
        NotificationManager nm = (NotificationManager) context.getSystemService(
                Context.NOTIFICATION_SERVICE);

        nm.cancel(notificationId);
    }

<<<<<<< HEAD
    private static Intent getAppIntent() {
        Intent appIntent = new Intent(Intent.ACTION_MAIN, Threads.CONTENT_URI);

        appIntent.setFlags(Intent.FLAG_ACTIVITY_NEW_TASK | Intent.FLAG_ACTIVITY_CLEAR_TOP);
        return appIntent;
   }

    private static void updateDeliveryNotification(
	    Context context,
	    boolean isNew,
	    CharSequence message,
	    long timeMillis) {
	SharedPreferences sp = PreferenceManager.getDefaultSharedPreferences(context);

	if (!sp.getBoolean(
		    MessagingPreferenceActivity.NOTIFICATION_ENABLED, true))
	    return;

	if (isNew) {
            Toast toast = Toast.makeText(context, message, (int)timeMillis);
            toast.show();
	}
    }

=======
>>>>>>> 772d2fdd
    private static void updateNotification(
            Context context,
            Intent clickIntent,
            String description,
            int iconRes,
            boolean isNew,
            CharSequence ticker,
            long timeMillis,
            String title,
            int messageCount,
            int uniqueThreadCount) {
        SharedPreferences sp = PreferenceManager.getDefaultSharedPreferences(context);

        if (!sp.getBoolean(MessagingPreferenceActivity.NOTIFICATION_ENABLED, true)) {
            return;
        }

        Notification notification = new Notification(iconRes, ticker, timeMillis);

        // If we have more than one unique thread, change the title (which would
        // normally be the contact who sent the message) to a generic one that
        // makes sense for multiple senders, and change the Intent to take the
        // user to the conversation list instead of the specific thread.
        if (uniqueThreadCount > 1) {
            title = context.getString(R.string.notification_multiple_title);
            clickIntent = new Intent(Intent.ACTION_MAIN);

            clickIntent.setFlags(Intent.FLAG_ACTIVITY_NEW_TASK
                    | Intent.FLAG_ACTIVITY_SINGLE_TOP
                    | Intent.FLAG_ACTIVITY_CLEAR_TOP);

            clickIntent.setType("vnd.android-dir/mms-sms");
        }
        
        // If there is more than one message, change the description (which
        // would normally be a snippet of the individual message text) to
        // a string indicating how many unread messages there are.
        if (messageCount > 1) {
            description = context.getString(R.string.notification_multiple,
                    Integer.toString(messageCount));
        }

        // Make a startActivity() PendingIntent for the notification.
        PendingIntent pendingIntent = PendingIntent.getActivity(context, 0, clickIntent,
                PendingIntent.FLAG_UPDATE_CURRENT);

        // Update the notification.
        notification.setLatestEventInfo(context, title, description, pendingIntent);

        if (isNew) {
            boolean vibrate = sp.getBoolean(MessagingPreferenceActivity.NOTIFICATION_VIBRATE,
                    false /* don't vibrate by default */);
            if (vibrate) {
                notification.defaults |= Notification.DEFAULT_VIBRATE;
            }

            String ringtoneStr = sp
                    .getString(MessagingPreferenceActivity.NOTIFICATION_RINGTONE, null);
            notification.sound = TextUtils.isEmpty(ringtoneStr) ? null : Uri.parse(ringtoneStr);
        }

        notification.flags |= Notification.FLAG_SHOW_LIGHTS;
        notification.ledARGB = 0xff00ff00;
        notification.ledOnMS = 500;
        notification.ledOffMS = 2000;

        NotificationManager nm = (NotificationManager)
            context.getSystemService(Context.NOTIFICATION_SERVICE);

        nm.notify(NOTIFICATION_ID, notification);
    }

    protected static CharSequence buildTickerMessage(
            Context context, String address, String subject, String body) {
        String displayAddress = Contact.get(address, true).getName();
        
        StringBuilder buf = new StringBuilder(
                displayAddress == null
                ? ""
                : displayAddress.replace('\n', ' ').replace('\r', ' '));
        buf.append(':').append(' ');

        int offset = buf.length();
        if (!TextUtils.isEmpty(subject)) {
            subject = subject.replace('\n', ' ').replace('\r', ' ');
            buf.append(subject);
            buf.append(' ');
        }

        if (!TextUtils.isEmpty(body)) {
            body = body.replace('\n', ' ').replace('\r', ' ');
            buf.append(body);
        }

        SpannableString spanText = new SpannableString(buf.toString());
        spanText.setSpan(new StyleSpan(Typeface.BOLD), 0, offset,
                Spannable.SPAN_EXCLUSIVE_EXCLUSIVE);

        return spanText;
    }

    private static String getMmsSubject(String sub, int charset) {
        return TextUtils.isEmpty(sub) ? ""
                : new EncodedStringValue(charset, PduPersister.getBytes(sub)).getString();
    }

    public static void notifyDownloadFailed(Context context, long threadId) {
        notifyFailed(context, true, threadId, false);
    }

    public static void notifySendFailed(Context context) {
        notifyFailed(context, false, 0, false);
    }

    public static void notifySendFailed(Context context, boolean noisy) {
        notifyFailed(context, false, 0, noisy);
    }
    
    private static void notifyFailed(Context context, boolean isDownload, long threadId,
                                     boolean noisy) {
        // TODO factor out common code for creating notifications
        SharedPreferences sp = PreferenceManager.getDefaultSharedPreferences(context);

        boolean enabled = sp.getBoolean(MessagingPreferenceActivity.NOTIFICATION_ENABLED, true);
        if (!enabled) {
            return;
        }

        NotificationManager nm = (NotificationManager)
                context.getSystemService(Context.NOTIFICATION_SERVICE);
        
        // Strategy:
        // a. If there is a single failure notification, tapping on the notification goes
        //    to the compose view.
        // b. If there are two failure it stays in the thread view. Selecting one undelivered 
        //    thread will dismiss one undelivered notification but will still display the
        //    notification.If you select the 2nd undelivered one it will dismiss the notification.
        
        long[] msgThreadId = {0};
        int totalFailedCount = getUndeliveredMessageCount(context, msgThreadId);
        
        Intent failedIntent;
        Notification notification = new Notification();
        String title;
        String description;
        if (totalFailedCount > 1) {
            description = context.getString(R.string.notification_failed_multiple,
                    Integer.toString(totalFailedCount));
            title = context.getString(R.string.notification_failed_multiple_title);

            failedIntent = new Intent(context, ConversationList.class);
        } else {
            title = isDownload ?
                        context.getString(R.string.message_download_failed_title) :
                        context.getString(R.string.message_send_failed_title);
            
            description = context.getString(R.string.message_failed_body);
            failedIntent = new Intent(context, ComposeMessageActivity.class);
            if (isDownload) {
                // When isDownload is true, the valid threadId is passed into this function.
                failedIntent.putExtra("failed_download_flag", true);
            } else {
                threadId = (msgThreadId[0] != 0 ? msgThreadId[0] : 0);
                failedIntent.putExtra("undelivered_flag", true);
            }            
            failedIntent.putExtra("thread_id", threadId);         
        }

        failedIntent.setFlags(Intent.FLAG_ACTIVITY_NEW_TASK | Intent.FLAG_ACTIVITY_CLEAR_TOP);
        PendingIntent pendingIntent = PendingIntent.getActivity(
                context, 0, failedIntent, PendingIntent.FLAG_UPDATE_CURRENT);

        notification.icon = R.drawable.stat_notify_sms_failed;

        notification.tickerText = title;

        notification.setLatestEventInfo(context, title, description, pendingIntent);

        if (noisy) {
            boolean vibrate = sp.getBoolean(MessagingPreferenceActivity.NOTIFICATION_VIBRATE,
                    false /* don't vibrate by default */);
            if (vibrate) {
                notification.defaults |= Notification.DEFAULT_VIBRATE;
            }

            String ringtoneStr = sp.getString(MessagingPreferenceActivity.NOTIFICATION_RINGTONE,
                    null);
            notification.sound = TextUtils.isEmpty(ringtoneStr) ? null : Uri.parse(ringtoneStr);
        }
        
        if (isDownload) {
            nm.notify(DOWNLOAD_FAILED_NOTIFICATION_ID, notification);
        } else {
            nm.notify(MESSAGE_FAILED_NOTIFICATION_ID, notification);
        }
    }
    
    // threadIdResult[0] contains the thread id of the first message.
    // threadIdResult[1] is nonzero if the thread ids of all the messages are the same.
    // You can pass in null for threadIdResult.
    // You can pass in a threadIdResult of size 1 to avoid the comparison of each thread id.
    private static int getUndeliveredMessageCount(Context context, long[] threadIdResult) {
        Cursor undeliveredCursor = SqliteWrapper.query(context, context.getContentResolver(),
                UNDELIVERED_URI, new String[] { Mms.THREAD_ID }, "read=0", null, null);
        if (undeliveredCursor == null) {
            return 0;
        }
        int count = undeliveredCursor.getCount();
        try {
            if (threadIdResult != null && undeliveredCursor.moveToFirst()) {
                threadIdResult[0] = undeliveredCursor.getLong(0);
                
                if (threadIdResult.length >= 2) {
                    // Test to see if all the undelivered messages belong to the same thread.
                    long firstId = threadIdResult[0];
                    while (undeliveredCursor.moveToNext()) {
                        if (undeliveredCursor.getLong(0) != firstId) {
                            firstId = 0;
                            break;
                        }
                    }
                    threadIdResult[1] = firstId;    // non-zero if all ids are the same
                }
            }
        } finally {
            undeliveredCursor.close();
        }
        return count;
    }

    public static void updateSendFailedNotification(Context context) {
        if (getUndeliveredMessageCount(context, null) < 1) {
            cancelNotification(context, MESSAGE_FAILED_NOTIFICATION_ID);
        } else {
            notifySendFailed(context);      // rebuild and adjust the message count if necessary.
        }
    }
    
    /** 
     *  If all the undelivered messages belong to "threadId", cancel the notification.
     */
    public static void updateSendFailedNotificationForThread(Context context, long threadId) {
        long[] msgThreadId = {0, 0};
        if (getUndeliveredMessageCount(context, msgThreadId) > 0 
                && msgThreadId[0] == threadId
                && msgThreadId[1] != 0) {
            cancelNotification(context, MESSAGE_FAILED_NOTIFICATION_ID);
        }
    }
    
    private static int getDownloadFailedMessageCount(Context context) {
        // Look for any messages in the MMS Inbox that are of the type
        // NOTIFICATION_IND (i.e. not already downloaded) and in the
        // permanent failure state.  If there are none, cancel any
        // failed download notification.
        Cursor c = SqliteWrapper.query(context, context.getContentResolver(),
                Mms.Inbox.CONTENT_URI, null,
                Mms.MESSAGE_TYPE + "=" +
                    String.valueOf(PduHeaders.MESSAGE_TYPE_NOTIFICATION_IND) +
                " AND " + Mms.STATUS + "=" +
                    String.valueOf(DownloadManager.STATE_PERMANENT_FAILURE),
                null, null);
        if (c == null) {
            return 0;
        }
        int count = c.getCount();
        c.close();
        return count;
    }

    public static void updateDownloadFailedNotification(Context context) {
        if (getDownloadFailedMessageCount(context) < 1) {
            cancelNotification(context, DOWNLOAD_FAILED_NOTIFICATION_ID);
        }
    }
    
    public static boolean isFailedToDeliver(Intent intent) {
        return (intent != null) && intent.getBooleanExtra("undelivered_flag", false);
    }

    public static boolean isFailedToDownload(Intent intent) {
        return (intent != null) && intent.getBooleanExtra("failed_download_flag", false);
    }


}<|MERGE_RESOLUTION|>--- conflicted
+++ resolved
@@ -52,11 +52,8 @@
 import android.text.SpannableString;
 import android.text.TextUtils;
 import android.text.style.StyleSpan;
-<<<<<<< HEAD
 import android.util.Log;
 import android.widget.Toast;
-=======
->>>>>>> 772d2fdd
 
 import java.util.Comparator;
 import java.util.HashSet;
@@ -374,14 +371,6 @@
         nm.cancel(notificationId);
     }
 
-<<<<<<< HEAD
-    private static Intent getAppIntent() {
-        Intent appIntent = new Intent(Intent.ACTION_MAIN, Threads.CONTENT_URI);
-
-        appIntent.setFlags(Intent.FLAG_ACTIVITY_NEW_TASK | Intent.FLAG_ACTIVITY_CLEAR_TOP);
-        return appIntent;
-   }
-
     private static void updateDeliveryNotification(
 	    Context context,
 	    boolean isNew,
@@ -399,8 +388,6 @@
 	}
     }
 
-=======
->>>>>>> 772d2fdd
     private static void updateNotification(
             Context context,
             Intent clickIntent,
