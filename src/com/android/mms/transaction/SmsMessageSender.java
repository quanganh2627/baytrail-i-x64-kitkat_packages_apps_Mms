/*
 * Copyright (C) 2008 Esmertec AG.
 * Copyright (C) 2008 The Android Open Source Project
 *
 * Licensed under the Apache License, Version 2.0 (the "License");
 * you may not use this file except in compliance with the License.
 * You may obtain a copy of the License at
 *
 *      http://www.apache.org/licenses/LICENSE-2.0
 *
 * Unless required by applicable law or agreed to in writing, software
 * distributed under the License is distributed on an "AS IS" BASIS,
 * WITHOUT WARRANTIES OR CONDITIONS OF ANY KIND, either express or implied.
 * See the License for the specific language governing permissions and
 * limitations under the License.
 */

package com.android.mms.transaction;

import com.android.mms.MmsConfig;
import com.android.mms.LogTag;
import com.android.mms.MmsApp;
import com.android.mms.ui.MessagingPreferenceActivity;
import com.android.mms.ui.MessageUtils;
import com.google.android.mms.MmsException;
import com.google.android.mms.util.SqliteWrapper;

import android.app.PendingIntent;
import android.content.Context;
import android.content.Intent;
import android.content.SharedPreferences;
import android.database.Cursor;
import android.database.sqlite.SQLiteException;
import android.net.Uri;
import android.preference.PreferenceManager;
import android.provider.Telephony.Mms;
import android.provider.Telephony.Sms;
import android.telephony.SmsManager;
import android.util.Log;

import java.util.ArrayList;

public class SmsMessageSender implements MessageSender {
    private final Context mContext;
    private final int mNumberOfDests;
    private final String[] mDests;
    private final String mMessageText;
    private final String mServiceCenter;
    private final long mThreadId;
    private long mTimestamp;

    // Default preference values
    private static final boolean DEFAULT_DELIVERY_REPORT_MODE  = false;

    private static final String[] SERVICE_CENTER_PROJECTION = new String[] {
        Sms.Conversations.REPLY_PATH_PRESENT,
        Sms.Conversations.SERVICE_CENTER,
    };

    private static final int COLUMN_REPLY_PATH_PRESENT = 0;
    private static final int COLUMN_SERVICE_CENTER     = 1;

    public SmsMessageSender(Context context, String[] dests, String msgText, long threadId) {
        mContext = context;
        mMessageText = msgText;
        mNumberOfDests = dests.length;
        mDests = new String[mNumberOfDests];
        System.arraycopy(dests, 0, mDests, 0, mNumberOfDests);
        mTimestamp = System.currentTimeMillis();
        mThreadId = threadId;
        mServiceCenter = getOutgoingServiceCenter(mThreadId);
    }

    public boolean sendMessage(long token) throws MmsException {
        if ((mMessageText == null) || (mNumberOfDests == 0)) {
            // Don't try to send an empty message.
            throw new MmsException("Null message body or dest.");
        }

        SmsManager smsManager = SmsManager.getDefault();

        for (int i = 0; i < mNumberOfDests; i++) {
            ArrayList<String> messages = null;
            if ((MmsConfig.getEmailGateway() != null) &&
                    (Mms.isEmailAddress(mDests[i]) || MessageUtils.isAlias(mDests[i]))) {
                String msgText;
                msgText = mDests[i] + " " + mMessageText;
                mDests[i] = MmsConfig.getEmailGateway();
                messages = smsManager.divideMessage(msgText);
            } else {
               messages = smsManager.divideMessage(mMessageText);
               // remove spaces from destination number (e.g. "801 555 1212" -> "8015551212")
               mDests[i] = mDests[i].replaceAll(" ", "");
            }
            int messageCount = messages.size();

            if (messageCount == 0) {
                // Don't try to send an empty message.
                throw new MmsException("SmsMessageSender.sendMessage: divideMessage returned " +
                        "empty messages. Original message is \"" + mMessageText + "\"");
            }

            ArrayList<PendingIntent> deliveryIntents =
                    new ArrayList<PendingIntent>(messageCount);
            ArrayList<PendingIntent> sentIntents =
                    new ArrayList<PendingIntent>(messageCount);
            SharedPreferences prefs = PreferenceManager.getDefaultSharedPreferences(mContext);
            boolean requestDeliveryReport = prefs.getBoolean(
                    MessagingPreferenceActivity.SMS_DELIVERY_REPORT_MODE,
                    DEFAULT_DELIVERY_REPORT_MODE);
            Uri uri = null;
            try {
                uri = Sms.Outbox.addMessage(mContext.getContentResolver(), mDests[i],
                            mMessageText, null, mTimestamp, requestDeliveryReport, mThreadId);
            } catch (SQLiteException e) {
                SqliteWrapper.checkSQLiteException(mContext, e);
            }

            for (int j = 0; j < messageCount; j++) {
                if (requestDeliveryReport) {
                    // TODO: Fix: It should not be necessary to
                    // specify the class in this intent.  Doing that
                    // unnecessarily limits customizability.
                    deliveryIntents.add(PendingIntent.getBroadcast(
                            mContext, 0,
                            new Intent(
                                    MessageStatusReceiver.MESSAGE_STATUS_RECEIVED_ACTION,
                                    uri,
                                    mContext,
                                    MessageStatusReceiver.class),
                            0));
                }
                sentIntents.add(PendingIntent.getBroadcast(
                        mContext, 0,
                        new Intent(SmsReceiverService.MESSAGE_SENT_ACTION,
                                uri,
                                mContext,
                                SmsReceiver.class),
                        0));
            }

            if (Log.isLoggable(LogTag.TRANSACTION, Log.VERBOSE)) {
<<<<<<< HEAD
                log("sendMessage: address[" + i + "]=" + mDests[i] + ", threadId=" + mThreadId + ", uri=" + uri +
                        ", msgs.count=" + messageCount);
=======
                log("sendMessage: address[" + i + "]=" + mDests[i] + ", threadId=" + mThreadId +
                        ", uri=" + uri + ", msgs.count=" + messageCount);
>>>>>>> 67ec6c54
            }

            try {
                smsManager.sendMultipartTextMessage(
                        mDests[i], mServiceCenter, messages, sentIntents,
                        deliveryIntents);
            } catch (Exception ex) {
                throw new MmsException("SmsMessageSender.sendMessage: caught " + ex +
                        " from SmsManager.sendMultipartTextMessage()");
            }
        }
        return false;
    }

    /**
     * Get the service center to use for a reply.
     *
     * The rule from TS 23.040 D.6 is that we send reply messages to
     * the service center of the message to which we're replying, but
     * only if we haven't already replied to that message and only if
     * <code>TP-Reply-Path</code> was set in that message.
     *
     * Therefore, return the service center from the most recent
     * message in the conversation, but only if it is a message from
     * the other party, and only if <code>TP-Reply-Path</code> is set.
     * Otherwise, return null.
     */
    private String getOutgoingServiceCenter(long threadId) {
        Cursor cursor = null;

        try {
            cursor = SqliteWrapper.query(mContext, mContext.getContentResolver(),
                            Sms.CONTENT_URI, SERVICE_CENTER_PROJECTION,
                            "thread_id = " + threadId, null, "date DESC");

            if ((cursor == null) || !cursor.moveToFirst()) {
                return null;
            }

            boolean replyPathPresent = (1 == cursor.getInt(COLUMN_REPLY_PATH_PRESENT));
            return replyPathPresent ? cursor.getString(COLUMN_SERVICE_CENTER) : null;
        } finally {
            if (cursor != null) {
                cursor.close();
            }
        }
    }

    private void log(String msg) {
        Log.d(LogTag.TAG, "[SmsMsgSender] " + msg);
    }
}<|MERGE_RESOLUTION|>--- conflicted
+++ resolved
@@ -140,13 +140,8 @@
             }
 
             if (Log.isLoggable(LogTag.TRANSACTION, Log.VERBOSE)) {
-<<<<<<< HEAD
-                log("sendMessage: address[" + i + "]=" + mDests[i] + ", threadId=" + mThreadId + ", uri=" + uri +
-                        ", msgs.count=" + messageCount);
-=======
                 log("sendMessage: address[" + i + "]=" + mDests[i] + ", threadId=" + mThreadId +
                         ", uri=" + uri + ", msgs.count=" + messageCount);
->>>>>>> 67ec6c54
             }
 
             try {
